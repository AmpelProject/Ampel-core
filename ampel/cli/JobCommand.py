--- conflicted
+++ resolved
@@ -1,19 +1,5 @@
 #!/usr/bin/env python
 # -*- coding: utf-8 -*-
-<<<<<<< HEAD
-# File              : Ampel-core/ampel/cli/JobCommand.py
-# License           : BSD-3-Clause
-# Author            : vb <vbrinnel@physik.hu-berlin.de>
-# Date              : 15.03.2021
-# Last Modified Date: 17.10.2021
-# Last Modified By  : vb <vbrinnel@physik.hu-berlin.de>
-
-from multiprocessing.pool import AsyncResult
-import tarfile
-import tempfile
-import ujson
-import yaml, os, signal, sys
-=======
 # File:                Ampel-core/ampel/cli/JobCommand.py
 # License:             BSD-3-Clause
 # Author:              valery brinnel <firstname.lastname@gmail.com>
@@ -21,20 +7,18 @@
 # Last Modified Date:  05.08.2022
 # Last Modified By:    valery brinnel <firstname.lastname@gmail.com>
 
+import tarfile
+import tempfile
+import ujson
 import yaml, io, os, signal, sys, subprocess, platform
->>>>>>> f02f56f6
 from time import time
 from multiprocessing import Queue, Process
 from ampel.base.AmpelBaseModel import AmpelBaseModel
 from argparse import ArgumentParser
 from importlib import import_module
-<<<<<<< HEAD
-from typing import List, Sequence, Dict, Any, Optional, Union
-from urllib.request import urlretrieve
-=======
 from typing import Any
 from collections.abc import Sequence
->>>>>>> f02f56f6
+from urllib.request import urlretrieve
 from ampel.abstract.AbsEventUnit import AbsEventUnit
 from ampel.abstract.AbsProcessorTemplate import AbsProcessorTemplate
 from ampel.model.UnitModel import UnitModel
@@ -51,21 +35,6 @@
 from ampel.model.job.JobModel import InputArtifact, JobModel, ChannelModel, TaskUnitModel, TemplateUnitModel
 
 
-<<<<<<< HEAD
-=======
-class TaskUnitModel(UnitModel):
-	title: None | str
-	multiplier: int = 1
-
-
-class TemplateUnitModel(AmpelBaseModel):
-	title: None | str
-	template: str
-	config: dict[str, Any]
-	multiplier: int = 1
-
-
->>>>>>> f02f56f6
 class JobCommand(AbsCoreCommand):
 	"""
 	Processes ampel "jobs" (yaml files).
@@ -118,12 +87,9 @@
 		parser.add_arg("debug", "optional", action="store_true")
 		parser.add_arg("keep-db", "optional", action="store_true")
 		parser.add_arg("reset-db", "optional", action="store_true")
-<<<<<<< HEAD
 		parser.add_arg("max-parallel-tasks", "optional", type=int, default=os.cpu_count())
-=======
 		parser.add_arg("no-agg", "optional", action="store_true")
 		parser.add_arg("show-plots", "optional", action="store_true")
->>>>>>> f02f56f6
 
 		# Optional
 		parser.add_arg("secrets", type=str)
@@ -137,8 +103,8 @@
 	def _fetch_inputs(
 		self,
 		job: JobModel,
-		task: Union[TaskUnitModel, TemplateUnitModel],
-		item: Union[None, str, dict, list],
+		task: TaskUnitModel | TemplateUnitModel,
+		item: None | str | dict | list,
 		logger: AmpelLogger,
 	):
 		"""
@@ -162,6 +128,23 @@
 					except tarfile.ReadError:
 						os.rename(tf.name, resolved_artifact.path)
 
+	@staticmethod
+	def _patch_config(config_dict: dict[str,Any], job: JobModel, logger: AmpelLogger):
+		# Add channel(s)
+		for c in job.channel:
+			chan = ChannelModel(**c)
+			logger.info(f"Registering job channel '{chan.channel}'")
+			dict.__setitem__(config_dict['channel'], chan.channel, c)
+
+		# Add aliase(s)
+		for k, v in job.alias.items():
+			if 'alias' not in config_dict:
+				dict.__setitem__(config_dict, 'alias', {})
+			for kk, vv in v.items():
+				logger.info(f"Registering job alias '{kk}'")
+				if k not in config_dict['alias']:
+					dict.__setitem__(config_dict['alias'], k, {})
+				dict.__setitem__(config_dict['alias'][k], kk, vv)
 
 	# Mandatory implementation
 	def run(self, args: dict[str, Any], unknown_args: Sequence[str], sub_op: None | str = None) -> None:
@@ -169,17 +152,12 @@
 		start_time = time()
 		logger = AmpelLogger.get_logger(base_flag=LogFlag.MANUAL_RUN)
 
-<<<<<<< HEAD
-		if not os.path.exists(args['schema']):
-			raise FileNotFoundError(f"Job file not found: '{args['schema']}'")
-=======
 		if not args['no_agg']:
 			try:
 				import matplotlib as mpl
 				mpl.use('Agg')
 			except Exception:
 				pass
->>>>>>> f02f56f6
 
 		if isinstance(args['task'], (int, str)):
 			args['task'] = [args['task']]
@@ -193,26 +171,23 @@
 		else:
 			logger.info(f"Running job using schema {schema_descr}")
 
-		if "requirements" in job:
+		if job.requirements:
 			# TODO: check job repo requirements
 			pass
 
 		# Check or set env variable(s)
-		if "env" in job:
-			psys = platform.system().lower()
-			for psys in ('any', platform.system().lower()):
-				if psys in job['env']:
-					if 'check' in job['env'][psys]:
-						for k, v in job['env'][psys]['check'].items():
-							if k not in os.environ or (v and v != _maybe_int(os.environ[k])):
-								logger.info(f"Environment variable {k}={v} required")
-								return
-					if 'set' in job['env'][psys]:
-						for k, v in job['env'][psys]['set'].items():
-							logger.info(f"Setting local environment variable {k}={v}")
-							os.environ[k] = str(v)
-
-		purge_db = get_by_path(job, 'mongo.reset') or args['reset_db']
+		psys = platform.system().lower()
+		for psys in ('any', platform.system().lower()):
+			if psys in job.env:
+				for k, v in job.env[psys].check.items():
+					if k not in os.environ or (v and v != _maybe_int(os.environ[k])):
+						logger.info(f"Environment variable {k}={v} required")
+						return					
+				for k, v in job.env[psys].set.items():
+					logger.info(f"Setting local environment variable {k}={v}")
+					os.environ[k] = str(v)
+
+		purge_db = job.mongo.reset or args['reset_db']
 
 		if purge_db and args['keep_db']:
 			logger.info("Keeping existing databases ('-keep-db')")
@@ -227,8 +202,8 @@
 					purge_db = yes_no("Delete existing databases")
 
 				args['task'] = []
-				for i, td in enumerate(job['task']):
-					s = f" [{td['title']}]" if td['title'] else ""
+				for i, td in enumerate(job.task):
+					s = f" [{td.title}]" if td.title else ""
 					if yes_no(f"Process task #{i}" + s):
 						args['task'].append(i)
 			except KeyboardInterrupt:
@@ -238,63 +213,12 @@
 
 			if 'last' in args['task']:
 				args['task'].remove('last')
-				args['task'].append(len(job['task']) - 1)
+				args['task'].append(len(job.task) - 1)
 
 			if sum(args['task']) > 0 and not args['interactive'] and purge_db and not args['reset_db']:
 				logger.info("Ampel job file requires db reset but argument 'task' was provided")
 				logger.info("Please add argument -reset-db to confirm you are absolutely sure...")
 				return
-
-		# DevAmpelContext hashes automatically confid from potential IngestDirectives
-		ctx = self.get_context(
-			args, unknown_args, logger,
-			freeze_config = False,
-			ContextClass = DevAmpelContext,
-			purge_db = purge_db,
-			db_prefix = get_by_path(job, 'mongo.prefix'),
-			require_existing_db = False,
-			one_db = True
-		)
-
-<<<<<<< HEAD
-		with open(args['schema'], "r") as f:
-			job = JobModel(**yaml.safe_load(f))
-
-		s = f"Running job {job.name}"
-		logger.info(s)
-
-		print(" " + "-"*len(s))
-
-		if job.requirements:
-			# TODO: check job repo requirements
-			pass
-
-		purge_db = job.mongo.reset or args['reset_db']
-
-		if purge_db and args['keep_db']:
-			logger.info("Keeping existing databases ('-keep-db')")
-			purge_db = False
-
-		if args['with_task'] and sum(args['with_task']) > 0 and purge_db and not args['reset_db']:
-			logger.info("Ampel job file requires db reset but with-task argument was provided")
-			logger.info("Please add argument -reset-db to confirm you are absolutely sure...")
-			return
-
-		if args['interactive']:
-
-			from ampel.util.getch import yes_no
-
-			try:
-				if purge_db:
-					purge_db = yes_no("Delete existing databases")
-
-				args['with_task'] = []
-				for i, td in enumerate(job.task):
-					s = f" [{td.title}]" if td.title else ""
-					if yes_no(f"Process task #{i}" + s):
-						args['with_task'].append(i)
-			except KeyboardInterrupt:
-				sys.exit()
 
 		# DevAmpelContext hashes automatically confid from potential IngestDirectives
 		ctx = self.get_context(
@@ -307,23 +231,75 @@
 			one_db = True
 		)
 
+		s = f"Running job {job.name}"
+		logger.info(s)
+
+		print(" " + "-"*len(s))
+
+		if job.requirements:
+			# TODO: check job repo requirements
+			pass
+
+		purge_db = job.mongo.reset or args['reset_db']
+
+		if purge_db and args['keep_db']:
+			logger.info("Keeping existing databases ('-keep-db')")
+			purge_db = False
+
+		if args['task'] and sum(args['task']) > 0 and purge_db and not args['reset_db']:
+			logger.info("Ampel job file requires db reset but with-task argument was provided")
+			logger.info("Please add argument -reset-db to confirm you are absolutely sure...")
+			return
+
+		if args['interactive']:
+
+			from ampel.util.getch import yes_no
+
+			try:
+				if purge_db:
+					purge_db = yes_no("Delete existing databases")
+
+				args['with_task'] = []
+				for i, td in enumerate(job.task):
+					s = f" [{td.title}]" if td.title else ""
+					if yes_no(f"Process task #{i}" + s):
+						args['with_task'].append(i)
+			except KeyboardInterrupt:
+				sys.exit()
+
+		# DevAmpelContext hashes automatically confid from potential IngestDirectives
+		ctx = self.get_context(
+			args, unknown_args, logger,
+			freeze_config = False,
+			ContextClass = DevAmpelContext,
+			purge_db = purge_db,
+			db_prefix = job.mongo.prefix,
+			require_existing_db = False,
+			one_db = True
+		)
+
 		config_dict = ctx.config._config
 
-		# Add channel(s)
-		for c in job.channel:
-			chan = ChannelModel(**c)
-			logger.info(f"Registering job channel '{chan.channel}'")
-			dict.__setitem__(config_dict['channel'], chan.channel, c)
-
-		# Add aliase(s)
-		for k, v in job.alias.items():
-			if 'alias' not in config_dict:
-				dict.__setitem__(config_dict, 'alias', {})
-			for kk, vv in v.items():
-				logger.info(f"Registering job alias '{kk}'")
-				if k not in config_dict['alias']:
-					dict.__setitem__(config_dict['alias'], k, {})
-				dict.__setitem__(config_dict['alias'][k], kk, vv)
+		self._patch_config(config_dict, job, logger)
+		
+		# Ensure that job content saved in DB reflects options set dynamically
+		if args['task']:
+			for idx in sorted(args['task'], reverse=True):
+				del job.task[idx]
+
+		ctx.config._config = recursive_freeze(config_dict)
+
+		logger.info("Saving job schema")
+		job_sig = build_unsafe_dict_id(job.dict(), size=-64)
+		ctx.db.get_collection("jobid").update_one(
+			{'_id': job_sig},
+			{'$setOnInsert': job},
+			upsert=True
+		)
+
+		run_ids = []
+		tds: list[dict[str, Any]] = []
+		process_name = job.name or schema_descr
 
 		for i, model in enumerate(job.task):
 
@@ -369,7 +345,7 @@
 			elif i != 0:
 				self.print_chapter(f"Task #{i}", logger)
 
-			if args['with_task'] is not None and i not in args['with_task']:
+			if args['task'] is not None and i not in args['task']:
 				logger.info(f"Skipping task #{i} as requested")
 				continue
 
@@ -426,142 +402,6 @@
 					model = UnitModel(**job.resolve_expressions(task_dict, job.task[i])),
 					context = ctx,
 					process_name = process_name,
-					sub_type = AbsEventUnit,
-					base_log_flag = LogFlag.MANUAL_RUN
-				)
-				x = proc.run()
-=======
-		config_dict = ctx.config._config
-
-		# Add channel(s)
-		for c in job.get("channel", []):
-			logger.info(f"Registering job channel '{c['name']}'")
-			dict.__setitem__(config_dict['channel'], c['name'], c)
-
-		# Add aliase(s)
-		for k, v in job.get("alias", {}).items():
-			if k not in ("t0", "t1", "t2", "t3"):
-				raise ValueError(f"Unrecognized alias: {k}")
-			if 'alias' not in config_dict:
-				dict.__setitem__(config_dict, 'alias', {})
-			for kk, vv in v.items():
-				logger.info(f"Registering job alias '{kk}'")
-				if k not in config_dict['alias']:
-					dict.__setitem__(config_dict['alias'], k, {})
-				dict.__setitem__(config_dict['alias'][k], kk, c)
-
-		tds: list[dict[str, Any]] = []
-		for i, p in enumerate(job['task']):
-
-			if args['task'] and i not in args['task']:
-				logger.info(f"Skipping task(s) #{i} as requested")
-				continue
-
-			if not isinstance(p, dict):
-				raise ValueError("Unsupported task definition (must be dict)")
-
-			if 'template' in p:
-
-				model = TemplateUnitModel(**p)
-				if model.template not in ctx.config._config['template']:
-					raise ValueError(f"Unknown process template: {model.template}")
-
-				fqn = ctx.config._config['template'][model.template]
-				class_name = fqn.split(".")[-1]
-				Tpl = getattr(import_module(fqn), class_name)
-				if not issubclass(Tpl, AbsProcessorTemplate):
-					raise ValueError(f"Unexpected template type: {Tpl}")
-
-				tpl = Tpl(**model.config)
-				morphed_um = tpl \
-					.get_model(ctx.config._config, model.dict()) \
-					.dict() | {'title': model.title, 'multiplier': model.multiplier}
-
-				if args.get('debug'):
-					from ampel.util.pretty import prettyjson
-					logger.info("Task model morphed by template:")
-					for el in prettyjson(morphed_um, indent=4).split('\n'):
-						logger.info(el)
-
-				tds.append(morphed_um)
-
-			else:
-				tds.append(TaskUnitModel(**p).dict())
-
-			tds[-1]['_idx'] = i
-			logger.info(f"Registering job task#{i} with {tds[-1]['multiplier']}x multiplier")
-
-
-		# Ensure that job content saved in DB reflects options set dynamically
-		if args['task']:
-			for idx in sorted(args['task'], reverse=True):
-				del job['task'][idx]
-
-		ctx.config._config = recursive_freeze(config_dict)
-
-		logger.info("Saving job schema")
-		job_sig = build_unsafe_dict_id(job, size=-64)
-		ctx.db.get_collection("jobid").update_one(
-			{'_id': job_sig},
-			{'$setOnInsert': job},
-			upsert=True
-		)
-
-		run_ids = []
-		process_name = job['name'] if 'name' in job else schema_descr
-
-		for i, task_dict in enumerate(tds):
-
-			job_idx = task_dict.pop('_idx')
-			idx = i if i == job_idx else f"{i} (#{job_idx} in original job)"
-
-			if 'title' in task_dict:
-				self.print_chapter(task_dict['title'] if task_dict.get('title') else f"Task #{idx}", logger)
-				del task_dict['title']
-			elif i != 0:
-				self.print_chapter(f"Task #{idx}", logger)
-
-			multiplier = task_dict.pop('multiplier')
-
-			# Beacons have no real use in jobs (unlike prod)
-			if task_dict['unit'] == 'T2Worker' and 'send_beacon' not in task_dict['config']:
-				task_dict['config']['send_beacon'] = False
-
-			if multiplier > 1:
-
-				ps = []
-				qs = []
-
-				signal.signal(signal.SIGINT, signal_handler)
-				signal.signal(signal.SIGTERM, signal_handler)
-
-				try:
-					for _ in range(multiplier):
-						q: Queue = Queue()
-						p = Process(
-							target = run_mp_process,
-							args = (q, config_dict, task_dict, process_name, job_sig, i)
-						)
-						p.deamon = True
-						p.start()
-						ps.append(p)
-						qs.append(q)
-
-					for j in range(multiplier):
-						ps[j].join()
-						run_id, ps_ret = qs[j].get()
-						run_ids.append(run_id)
-						if ps_ret:
-							logger.info(f"{task_dict['unit']}#{j} return value: {ps_ret}")
-				except KeyboardInterrupt:
-					sys.exit(1)
-
-			else:
-
-				proc = ctx.loader.new_context_unit(
-					model = UnitModel(**task_dict),
-					context = ctx,
-					process_name = process_name,
 					job_sig = job_sig,
 					sub_type = AbsEventUnit,
 					base_log_flag = LogFlag.MANUAL_RUN
@@ -578,8 +418,6 @@
 				x = proc.run(event_hdlr)
 				if event_hdlr.run_id:
 					run_ids.append(event_hdlr.run_id)
-
->>>>>>> f02f56f6
 				logger.info(f"{task_dict['unit']} return value: {x}")
 
 		dm = divmod(time() - start_time, 60)
@@ -593,7 +431,7 @@
 			cmd = [
 				'ampel', 'plot', 'show', '-stack', '100', '-png', '150',
 				'-t2', '-t3', '-base-path', 'body.plot', # to be improved later
-				'-one-db', '-db', job['mongo']['prefix'],
+				'-one-db', '-db', job.mongo.prefix,
 				'-job-id', f"\"{job_sig}\"", '-run-id', *[str(el) for el in run_ids],
 			]
 			if args.get('debug'):
@@ -619,13 +457,13 @@
 		schema_files: list[str],
 		logger: AmpelLogger,
 		compute_sig: bool = True
-	) -> tuple[dict, int]:
+	) -> tuple[JobModel, int]:
 
 		lines = io.StringIO()
 		for i, job_fname in enumerate(schema_files):
 
 			if not os.path.exists(job_fname):
-				raise ValueError(f"Job file not found: '{job_fname}'")
+				raise FileNotFoundError(f"Job file not found: '{job_fname}'")
 
 			with open(job_fname, "r") as f:
 				lines.write("\n".join(f.readlines()))
@@ -639,7 +477,7 @@
 			if k.startswith("_"):
 				del job[k]
 
-		return job, build_unsafe_dict_id(job, size=-64) if compute_sig else 0
+		return JobModel(**job), build_unsafe_dict_id(job, size=-64) if compute_sig else 0
 
 
 def run_mp_process(
