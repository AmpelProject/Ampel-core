#!/usr/bin/env python
# -*- coding: utf-8 -*-
# File:                Ampel-core/ampel/cli/T2Command.py
# License:             BSD-3-Clause
# Author:              valery brinnel <firstname.lastname@gmail.com>
# Date:                16.03.2021
# Last Modified Date:  12.07.2022
# Last Modified By:    valery brinnel <firstname.lastname@gmail.com>

from json import dumps
from datetime import datetime
from argparse import ArgumentParser
from typing import Any
from collections.abc import Sequence
from ampel.core.EventHandler import EventHandler
from ampel.core.AmpelContext import AmpelContext
from ampel.abstract.AbsIdMapper import AbsIdMapper
from ampel.log.AmpelLogger import AmpelLogger
from ampel.log.LogFlag import LogFlag
from ampel.t2.T2Utils import T2Utils
from ampel.util.pretty import prettyjson
from ampel.util.serialize import walk_and_encode
from ampel.content.T2Document import T2Document
from ampel.cli.utils import maybe_load_idmapper
from ampel.cli.AbsCoreCommand import AbsCoreCommand
from ampel.cli.ArgParserBuilder import ArgParserBuilder
from ampel.cli.MaybeIntAction import MaybeIntAction
from ampel.cli.LoadJSONAction import LoadJSONAction
from ampel.cli.AmpelArgumentParser import AmpelArgumentParser

hlp = {
	"show": "Show T2 document(s) as JSON (stdout)",
	"save": "Save T2 document(s) as JSON using the provide file path",
	"reset": "Delete body and set the run state to NEW",
	"soft-reset": "Set the run state to NEW",
	"config": "Path to an ampel config file (yaml/json)",
	"secrets": "Path to a YAML secrets store in sops format",
	'out': 'Path to file were output will be written (printed to stdout otherwise)',
	"unit": "Unit id/name",
	"limit": "Limit number of returned documents",
	"unit-config": "Unit config (integer number). Use string 'null' to match null",
	"code": "T2 code (0: COMPLETED, -1: NEW)",
	"link": "T2 document link (hex)",
	"stock": "Stock(s) associated with t2 doc (OR matched if multi-valued)",
	'id-mapper': 'Convert stock ids using the provided id mapper (ex: ZTFIdMapper)',
	"custom-match": "Custom mongodb match as JSON string (ex: {\"body.result.mychi2\": {\"$gt\": 1.0}})",
	'no-resolve-stock': 'Keep stock as int when matching using id-mapper',
	"resolve-config": "Translate 'config' field from int back to dict",
	"human-times": "Translate timestamps to human-readable strings",
	"pretty-json": "Prettify JSON output"
}

class T2Command(AbsCoreCommand):

	def __init__(self):
		self.parsers = {}

	# Mandatory implementation
	def get_parser(self, sub_op: None | str = None) -> ArgumentParser | AmpelArgumentParser:

		if sub_op in self.parsers:
			return self.parsers[sub_op]

		sub_ops = ['show', 'save', 'reset', 'soft-reset']
		if sub_op is None or sub_op not in sub_ops:
			return AmpelArgumentParser.build_choice_help(
				't2', sub_ops, hlp,
				description = 'Allows to match and then view or reset T2 documents.\n' +
				'Reset operations are registered in the event database and a\n' +
				'dedicated journal entry is added to the affected t2 documents.'
			)

		builder = ArgParserBuilder("t2")
		builder.add_parsers(sub_ops, hlp)

		builder.notation_add_note_references()
		builder.notation_add_example_references()

		# Required
		builder.add_arg('optional', 'config')
		builder.add_arg('save.required', 'out')

		# Optional general
		builder.add_arg('optional', 'secrets', default=None)
		builder.add_arg('optional', 'id-mapper')
		builder.add_arg('optional', 'debug', action='count', default=0, help='Debug')
		builder.add_arg('optional', 'dry-run', action='store_true')
		builder.add_arg('optional', 'limit', action='store_true')
		builder.add_arg('optional', 'pretty-json', action='store_true')

		# Optional match criteria
		builder.add_group('match', 'Optional T2 documents matching criteria')
		builder.add_arg('match', 'unit', nargs='+', action=MaybeIntAction)
		builder.add_arg('match', 'unit-config', nargs='+', action=MaybeIntAction)
		builder.add_arg('match', 'code', nargs='+', action=MaybeIntAction)
		builder.add_arg('match', 'link', nargs='+')
		builder.add_arg('match', 'stock', nargs='+', action=MaybeIntAction)
		builder.create_logic_args('match', 'run', 'Run id', pos=0, ref='2')
		builder.create_logic_args('match', 'channel', 'Channel', ref='2')
		builder.create_logic_args('match', 'with-tag', 'Tag', ref='2', json=False)
		builder.create_logic_args('match', 'without-tag', 'Tag', excl=True, ref='2', json=False)
		builder.add_arg('match', 'custom-match', metavar='#', action=LoadJSONAction)

		builder.add_group('show|save.format', 'Optional format parameters')
		builder.add_arg('show|save.format', 'resolve-config', action='store_true')
		builder.add_arg('show|save.format', 'human-times', action='store_true')
		builder.add_arg('show|save.format', 'no-resolve-stock', action='store_true')
		

		builder.add_note('reset|soft-reset',
			'Reset operations failing to match any t2 document will not be registered in\n' +
			'in the event database but these will sliently increase the global run counter'
		)

		# Examples
		for el in sub_ops:
			p = f"ampel t2 {el} -config ampel_conf.yaml "
			a = " -out /path/to/file" if el == "save" else ""
			builder.add_example(el, '-unit T2SNCosmo -db.prefix AmpelTest', prepend=p, append=a)
			builder.add_example(el, '-channel MY_CHANNEL -code -1', prepend=p, append=a)
			builder.add_example(el, '-stock 122621027 122620210 -unit DemoTiedLightCurveT2Unit', prepend=p, append=a)

		builder.add_example('show|save', '-db.prefix AmpelTest -human-times -stock ZTF20aaqubac -resolve-config -id-mapper ZTFIdMapper')

		self.parsers = builder.get()
		return self.parsers[sub_op]


	# Mandatory implementation
	def run(self, args: dict[str, Any], unknown_args: Sequence[str], sub_op: None | str = None) -> None:

		if sub_op is None:
			raise ValueError("A sub-operation (show, save, reset, soft-reset) needs to be specified")

		ctx = self.get_context(args, unknown_args, ContextClass=AmpelContext, one_db=True)
		logger = AmpelLogger.from_profile(
			ctx, 'console_debug' if args['debug'] else 'console_info',
			base_flag=LogFlag.MANUAL_RUN
		)

		args['config'] = args.pop('unit_config')

		t2_utils = T2Utils(logger)
		col = ctx.db.get_collection('t2', mode='r')

		maybe_load_idmapper(args)
		self.convert_logical_args('tag', args)

		# args['id_mapper'] is used for matching whereas id_mapper is potentially discarded for printing
<<<<<<< HEAD
		id_mapper = None if args.get('no_resolve_stock', False) else args['id_mapper']
=======
		id_mapper = None if args['no_resolve_stock'] else args['id_mapper']
		jsondump: Any = prettyjson if args['pretty_json'] else lambda x: dumps(walk_and_encode(x)) # type: ignore
>>>>>>> f02f56f6

		if sub_op == 'show':

			m = t2_utils.match_t2s(**args)
			limit = args.get('limit', False)
			if args.get('dry_run'):
				count = col.count_documents(m)
				if limit:
					count = min(limit, count)
				logger.info(
					f"Query: {m}\n"
					f"Number of matched documents: {count}\n"
					f"Exiting (dry-run)"
				)
				return

			c = col.find(m).limit(limit) if limit else col.find(m)

			if args['resolve_config'] or args['human_times'] or id_mapper:
				resolve_config = args['resolve_config']
				human_times = args['human_times']
				for el in c:
					self.morph_ret(ctx, el, resolve_config, human_times, id_mapper)
					print(jsondump(el))
			else:
				print(jsondump(list(c)))

		elif sub_op == 'save':

			cc = t2_utils.get_t2s(col=col, **args)
			if args.get('dry_run'):
				logger.info("Exiting (dry-run)")
				return

			resolve_config = args['resolve_config']
			human_times = args['human_times']

			with open(args['out'], 'w') as f:

				if not cc:
					f.write("[]")
					return

				f.write(
					"[\n" + jsondump(
						self.morph_ret( # type: ignore[operator]
							ctx, cc[0], resolve_config, human_times, id_mapper # type: ignore[index]
						)
					)
				)

				for el in cc[1:]: # type: ignore[index]
					f.write(
						",\n" +
						jsondump(
							self.morph_ret(ctx, el, resolve_config, human_times, id_mapper)
						)
					)
				f.write("\n]")

		# reset or soft-reset below
		elif sub_op.endswith('reset'):

			run_id = ctx.new_run_id()
			changed = t2_utils \
				.i_know_what_i_am_doing() \
				.reset_t2s(col=col, cli=True, run_id=run_id, soft = (sub_op == 'soft-reset'), **args)

			print('Number of changed T2 docs: %i' % changed)

			if changed > 0:
				# Add new doc in the 'events' collection
				EventHandler('CLI', ctx.db).register(run_id=run_id, tier=-1)


	def morph_ret(self,
		ctx: AmpelContext, doc: T2Document,
		resolve_config: bool = False,
		human_times: bool = False,
		id_mapper: None | AbsIdMapper = None
	) -> T2Document:

		if resolve_config and doc['config']:
			doc['config'] = ctx.config._config['confid'].get(doc['config'])

		if human_times:
			for el in doc['meta']:
				if 'ts' in el:
					el['ts'] = datetime.utcfromtimestamp(el['ts']).isoformat() # type: ignore

		if id_mapper:
			doc['stock'] = id_mapper.to_ext_id(doc['stock']) # type: ignore[arg-type]

		return doc<|MERGE_RESOLUTION|>--- conflicted
+++ resolved
@@ -147,12 +147,8 @@
 		self.convert_logical_args('tag', args)
 
 		# args['id_mapper'] is used for matching whereas id_mapper is potentially discarded for printing
-<<<<<<< HEAD
-		id_mapper = None if args.get('no_resolve_stock', False) else args['id_mapper']
-=======
 		id_mapper = None if args['no_resolve_stock'] else args['id_mapper']
 		jsondump: Any = prettyjson if args['pretty_json'] else lambda x: dumps(walk_and_encode(x)) # type: ignore
->>>>>>> f02f56f6
 
 		if sub_op == 'show':
 
