#!/usr/bin/env python
# -*- coding: utf-8 -*-
<<<<<<< HEAD
# File              : Ampel-core/ampel/cli/AbsCoreCommand.py
# License           : BSD-3-Clause
# Author            : vb <vbrinnel@physik.hu-berlin.de>
# Date              : 18.03.2021
# Last Modified Date: 11.11.2021
# Last Modified By  : vb <vbrinnel@physik.hu-berlin.de>

import os
import re
from typing import Sequence, Dict, Any, Optional, TypeVar, Type, Iterator, Tuple
from ampel.abstract.AbsSecretProvider import AbsSecretProvider
=======
# File:                Ampel-core/ampel/cli/AbsCoreCommand.py
# License:             BSD-3-Clause
# Author:              valery brinnel <firstname.lastname@gmail.com>
# Date:                18.03.2021
# Last Modified Date:  12.07.2022
# Last Modified By:    valery brinnel <firstname.lastname@gmail.com>

import re, os
from appdirs import user_data_dir # type: ignore[import]
from typing import Any, TypeVar
from collections.abc import Sequence, Iterator
>>>>>>> f02f56f6
from ampel.core.AmpelDB import AmpelDB
from ampel.config.AmpelConfig import AmpelConfig
from ampel.secret.AmpelVault import AmpelVault
from ampel.abstract.AbsCLIOperation import AbsCLIOperation
from ampel.core.AmpelContext import AmpelContext
from ampel.core.UnitLoader import UnitLoader
from ampel.log.AmpelLogger import AmpelLogger
from ampel.util.mappings import set_by_path
from ampel.util.freeze import recursive_freeze
from ampel.util.pretty import out_stack

custom_conf_patter = re.compile(r"^--[\w-]*(?:\.[\w-]+)*.*$")

T = TypeVar("T", bound = AmpelContext)

class AbsCoreCommand(AbsCLIOperation, abstract=True):


	def load_config(self,
		config_path: None | str,
		unknown_args: Sequence[str],
<<<<<<< HEAD
		logger: Optional[AmpelLogger] = None,
		freeze: bool = True,
		env_var_prefix: Optional[str] = "AMPEL_CONFIG_",
=======
		logger: None | AmpelLogger = None,
		freeze: bool = True
>>>>>>> f02f56f6
	) -> AmpelConfig:

		if not config_path:
			env = os.environ.get('CONDA_DEFAULT_ENV')
			std_conf = os.path.join(
				user_data_dir("ampel"), "conf", *(env, "conf.yml") if env else "conf.yml"
			)
			if os.path.exists(std_conf):
				ampel_conf = AmpelConfig.load(std_conf, freeze=False)
			else:
				with out_stack():
					raise ValueError("No default ampel config found -> argument -config required\n")
		else:
			ampel_conf = AmpelConfig.load(config_path, freeze=False)

		if logger is None:
			logger = AmpelLogger.get_logger()

		if env_var_prefix is not None:
			for var, value in os.environ.items():
				if var.startswith(env_var_prefix):
					k = var[len(env_var_prefix):]
					v = _maybe_int(value)
					logger.info(f"Setting config parameter '{k}' from environment")
					set_by_path(ampel_conf._config, k, v)

		for k, v in self.get_custom_args(unknown_args):
			if ampel_conf.get(".".join(k.split(".")[:-1])) is None:
				logger.info(f"Cannot set ampel config parameter '{k}' (parent key does not exist)")
				continue

			logger.info(f"Setting config parameter '{k}' value to: {v}")
			set_by_path(ampel_conf._config, k, v)

		if freeze:
			ampel_conf._config = recursive_freeze(ampel_conf._config)

		return ampel_conf


	def get_custom_args(self, customizations: Sequence[str]) -> Iterator[tuple[str, Any]]:

		it = iter(customizations)
		for el in it:
			if custom_conf_patter.match(el):
				if "=" in el:
					s = el.split("=")
					k = s[0][2:]
					v = _maybe_int(s[1])
				else:
					k = el[2:]
					try:
						v = _maybe_int(next(it))
					except StopIteration:
						break
				yield k, v


	def get_vault(self, args: dict[str, Any]) -> None | AmpelVault:
		vault = None
		if args.get('secrets'):
			from ampel.secret.DictSecretProvider import DictSecretProvider
			from ampel.secret.DirSecretProvider import DirSecretProvider
			if os.path.isdir(args['secrets']):
				provider: AbsSecretProvider = DirSecretProvider(args['secrets'])
			else:
				provider = DictSecretProvider.load(args['secrets'])
			vault = AmpelVault([provider])
		return vault


	def get_db(self,
		config: AmpelConfig,
		vault: None | AmpelVault = None,
		require_existing_db: bool = True,
		one_db: bool = False
	) -> AmpelDB:

		try:
			return AmpelDB.new(
				config,
				vault,
				require_exists = require_existing_db,
				one_db = one_db
			)
		except Exception as e:
			if "Databases with prefix" in str(e):
				s = "Databases with prefix " + config.get('mongo.prefix', str, raise_exc=True) + " do not exist"
				raise SystemExit("\n" + "="*len(s) + "\n" + s + "\n" + "="*len(s) + "\n")
			raise e


	def get_context(self,
		args: dict[str, Any],
		unknown_args: Sequence[str],
		logger: None | AmpelLogger = None,
		freeze_config: bool = True,
		ContextClass: type[T] = AmpelContext, # type: ignore[assignment]
		require_existing_db: bool = True,
		one_db: bool = False,
		**kwargs
	) -> T:

		if logger is None:
			logger = AmpelLogger.get_logger()

		config = self.load_config(
			args['config'], unknown_args, logger, freeze = freeze_config
		)

		vault = self.get_vault(args)
		db = self.get_db(config, vault, require_existing_db, one_db)
		return ContextClass(
			config = config,
			db = db,
			loader = UnitLoader(config, db=db, vault=vault),
			**kwargs
		)


	def convert_logical_args(self, name: str, args: dict[str, Any]) -> None:

		for k in (f"with_{name}", f"with_{name}s_and", f"with_{name}s_or"):
			if args.get(k):
				if name not in args:
					args[name] = {}
				args[name]['with'] = args[k]
				break

		for k in (f"without_{name}", f"without_{name}s_and", f"without_{name}s_or"):
			if args.get(k):
				if name not in args:
					args[name] = {}
				args[name]['without'] = args[k]
				break


def _maybe_int(stringy):
	try:
		return int(stringy)
	except Exception:
		return stringy<|MERGE_RESOLUTION|>--- conflicted
+++ resolved
@@ -1,18 +1,5 @@
 #!/usr/bin/env python
 # -*- coding: utf-8 -*-
-<<<<<<< HEAD
-# File              : Ampel-core/ampel/cli/AbsCoreCommand.py
-# License           : BSD-3-Clause
-# Author            : vb <vbrinnel@physik.hu-berlin.de>
-# Date              : 18.03.2021
-# Last Modified Date: 11.11.2021
-# Last Modified By  : vb <vbrinnel@physik.hu-berlin.de>
-
-import os
-import re
-from typing import Sequence, Dict, Any, Optional, TypeVar, Type, Iterator, Tuple
-from ampel.abstract.AbsSecretProvider import AbsSecretProvider
-=======
 # File:                Ampel-core/ampel/cli/AbsCoreCommand.py
 # License:             BSD-3-Clause
 # Author:              valery brinnel <firstname.lastname@gmail.com>
@@ -24,11 +11,11 @@
 from appdirs import user_data_dir # type: ignore[import]
 from typing import Any, TypeVar
 from collections.abc import Sequence, Iterator
->>>>>>> f02f56f6
 from ampel.core.AmpelDB import AmpelDB
 from ampel.config.AmpelConfig import AmpelConfig
 from ampel.secret.AmpelVault import AmpelVault
 from ampel.abstract.AbsCLIOperation import AbsCLIOperation
+from ampel.abstract.AbsSecretProvider import AbsSecretProvider
 from ampel.core.AmpelContext import AmpelContext
 from ampel.core.UnitLoader import UnitLoader
 from ampel.log.AmpelLogger import AmpelLogger
@@ -46,14 +33,9 @@
 	def load_config(self,
 		config_path: None | str,
 		unknown_args: Sequence[str],
-<<<<<<< HEAD
-		logger: Optional[AmpelLogger] = None,
+		logger: None | AmpelLogger = None,
 		freeze: bool = True,
-		env_var_prefix: Optional[str] = "AMPEL_CONFIG_",
-=======
-		logger: None | AmpelLogger = None,
-		freeze: bool = True
->>>>>>> f02f56f6
+		env_var_prefix: None | str = "AMPEL_CONFIG_",
 	) -> AmpelConfig:
 
 		if not config_path:
