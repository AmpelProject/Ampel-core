--- conflicted
+++ resolved
@@ -62,12 +62,8 @@
 		if tier:
 			doc['tier'] = tier
 
-<<<<<<< HEAD
-		if run_id >= 0:
-=======
-		if run_id:
+		if run_id is not None:
 			self.set_run_id(run_id)
->>>>>>> f02f56f6
 			doc['run'] = run_id
 
 		if self.job_sig:
@@ -83,7 +79,7 @@
 
 
 	def set_run_id(self, val: int) -> None:
-		if self.run_id:
+		if self.run_id is not None:
 			raise ValueError("run id already set")
 		self.run_id = val
 
