--- conflicted
+++ resolved
@@ -132,12 +132,8 @@
     )
     t3.run()
 
-<<<<<<< HEAD
     stock = integration_context.db.get_collection("stock").find_one()
-=======
-    stock = dev_context.db.get_collection("stock").find_one()
     assert stock
->>>>>>> f02f56f6
     assert "TAGGYTAG" in stock["tag"]
     assert "floopsy" in stock["name"]
     assert len(entries := [jentry for jentry in stock["journal"] if jentry["tier"] == 3]) == 1
