--- conflicted
+++ resolved
@@ -58,26 +58,15 @@
         "stock": 42,
         "link": 42,
         "channel": channels,
-<<<<<<< HEAD
-        "meta": [{"ts": 0, "tier": 2}],
-    }
-    integration_context.db.get_collection("t2").insert_one(doc)
-    t2 = T2Worker(
-        context=integration_context, raise_exc=False, process_name="t2", run_dependent_t2s=True
-    )
-    assert t2.run() == 1
-    assert (doc := integration_context.db.get_collection("t2").find_one({}))
-=======
         "meta": [
             {"ts": 0, "tier": 2}
         ],
         "body": []
     }
-    dev_context.db.get_collection("t2").insert_one(doc) # type: ignore[arg-type]
-    t2 = T2Worker(context=dev_context, raise_exc=False, process_name="t2", run_dependent_t2s=True)
+    integration_context.db.get_collection("t2").insert_one(doc) # type: ignore[arg-type]
+    t2 = T2Worker(context=integration_context, raise_exc=False, process_name="t2", run_dependent_t2s=True)
     assert t2.run() == 1
-    assert (doc := dev_context.db.get_collection("t2").find_one({})) # type: ignore[assignment]
->>>>>>> f02f56f6
+    assert (doc := integration_context.db.get_collection("t2").find_one({})) # type: ignore[assignment]
     assert doc["code"] == DocumentCode.EXCEPTION
     assert (trouble := integration_context.db.get_collection("troubles").find_one({}))
     assert trouble["channel"] == channels
@@ -168,6 +157,7 @@
         col.count_documents({"code": DocumentCode.T2_PENDING_DEPENDENCY}) == 1
     ), "exactly 1 dependent doc marked as pending"
     dependent_doc = col.find_one({"code": DocumentCode.T2_PENDING_DEPENDENCY})
+    assert dependent_doc is not None
     meta = dependent_doc["meta"][-1]
     assert t2.backoff_on_retry is not None
     assert meta["retry_after"] == meta["ts"] + t2.backoff_on_retry.factor
@@ -180,8 +170,9 @@
         )
     ) is not None:
         assert t2.run() == 1, "new doc run"
+        assert (db_doc := col.find_one({"_id": doc["_id"]})) is not None, "doc found"
         assert (
-            col.find_one({"_id": doc["_id"]})["code"] == DocumentCode.OK
+            db_doc["code"] == DocumentCode.OK
         ), "new doc finished"
 
     assert t2.run() == 0, "no docs to run; dependent still pending"
@@ -191,4 +182,5 @@
 
     assert t2.run() == 1
     assert ptime.called
-    assert col.find_one({"_id": dependent_doc["_id"]})["code"] == DocumentCode.OK+    assert (db_doc := col.find_one({"_id": dependent_doc["_id"]})) is not None, "dependent doc found"
+    assert db_doc["code"] == DocumentCode.OK