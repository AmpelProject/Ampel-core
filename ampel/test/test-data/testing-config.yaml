--- conflicted
+++ resolved
@@ -603,10 +603,6 @@
     version: 0.8.0a1
     base:
       - AbsEventUnit
-<<<<<<< HEAD
-  DemoT3Unit:
-    fqn: ampel.demo.DemoT3Unit
-=======
   DummyResourceInputUnit:
     fqn: ampel.test.dummy
     version: 0.8.0a1
@@ -618,16 +614,6 @@
     base:
       - AbsPlainT3Unit
       - AbsEventUnit
-  DemoReviewT3Unit:
-    fqn: ampel.demo.DemoReviewT3Unit
->>>>>>> d5e60558
-    version: 0.8.2a2
-    base:
-    - DemoT3Unit
-    - AbsT3Unit
-    - LogicalUnit
-    distrib: ampel-core
-    file: /Users/jakob/Documents/ZTF/Ampel-v0.8/Ampel-core/conf/ampel-cor
 process:
   t0: {}
   t1: {}
