--- conflicted
+++ resolved
@@ -135,9 +135,6 @@
         assert self.value == self.expected_value
 
 
-<<<<<<< HEAD
-class DummyProcessorTemplate(AbsConfigMorpher):
-=======
 class DummyResourceInputUnit(DummyInputUnit):
 
     # add an extra level of indirection via resources
@@ -157,16 +154,10 @@
         return super().process(t3s)
 
 
-class DummyProcessorTemplate(AbsProcessorTemplate):
->>>>>>> d5e60558
+class DummyProcessorTemplate(AbsConfigMorpher):
 
     value: str
     expected_value: str
 
-<<<<<<< HEAD
     def morph(self, config: dict[str, Any], logger: AmpelLogger) -> dict[str, Any]:
-        return {'unit': "DummyInputUnit", 'config': self.dict(exclude={'template'})}
-=======
-    def get_model(self, config: dict[str, Any], logger: AmpelLogger) -> UnitModel:
-        return UnitModel(unit="DummyInputUnit", config=self.dict(exclude={"template"}))
->>>>>>> d5e60558
+        return {'unit': "DummyInputUnit", 'config': self.dict(exclude={'template'})}