#!/usr/bin/env python
# -*- coding: utf-8 -*-
# File:                Ampel-core/ampel/config/builder/ConfigBuilder.py
# License:             BSD-3-Clause
# Author:              valery brinnel <firstname.lastname@gmail.com>
# Date:                03.09.2019
# Last Modified Date:  24.04.2022
# Last Modified By:    valery brinnel <firstname.lastname@gmail.com>

import os, sys, re, json, yaml, datetime, getpass, importlib, subprocess
from multiprocessing import Pool
from typing import Any
from collections.abc import Iterable

from ampel.log.utils import log_exception
from ampel.abstract.AbsChannelTemplate import AbsChannelTemplate
from ampel.log.AmpelLogger import AmpelLogger, VERBOSE, DEBUG, ERROR
from ampel.config.builder.DisplayOptions import DisplayOptions
from ampel.config.builder.FirstPassConfig import FirstPassConfig
from ampel.config.collector.ConfigCollector import ConfigCollector
from ampel.config.collector.T02ConfigCollector import T02ConfigCollector
from ampel.template.ChannelWithProcsTemplate import ChannelWithProcsTemplate
from ampel.config.collector.ProcessConfigCollector import ProcessConfigCollector
from ampel.config.collector.ChannelConfigCollector import ChannelConfigCollector
from ampel.config.builder.ProcessMorpher import ProcessMorpher
from ampel.secret.AESecret import AESecret
from ampel.secret.AESecretProvider import AESecretProvider
from ampel.util.recursion import walk_and_process_dict
from ampel.util.mappings import get_by_path, set_by_path, dictify


class ConfigBuilder:
	"""
	Builds a central configuration dict for ampel. Config building is a two pass process:
	First, all available configuration files are loaded from different repositories
	and information merged together (into the instance self.first_pass_config)
	Then, the config is 'morphed' into its final structure by a multi-step process (method build_config)
	"""

	_default_processes = ["DefaultT2Process", "DefaultPurge"]

<<<<<<< HEAD
	def __init__(self, logger: AmpelLogger = None, verbose: bool = False):
=======
	def __init__(self, options: DisplayOptions, logger: AmpelLogger = None) -> None:
>>>>>>> f02f56f6

		self.logger = AmpelLogger.get_logger(
			console={'level': DEBUG if options.verbose else ERROR}
		) if logger is None else logger
<<<<<<< HEAD
		self.first_pass_config = FirstPassConfig(self.logger, verbose)
		self.templates: Dict[str, Any] = {}
		self.verbose = verbose
=======

		self.first_pass_config = FirstPassConfig(options, self.logger)
		self.templates: dict[str, Any] = {}
		self.verbose = options.verbose
		self.options = options
>>>>>>> f02f56f6
		self.error = False


	def load_ampel_conf(self,
		d: dict,
		dist_name: str,
		version: str | float | int,
		register_file: str
	) -> None:

		if self.verbose:
			self.logger.log(VERBOSE, f"Loading global ampel conf ({register_file}) from repo {dist_name}")

		# "mongo" "logging" "channel" "unit" "process" "alias" "resource"
		for k in self.first_pass_config.conf_keys:

			if k not in d:
				continue

			if k in ('unit', 'process', 'alias'):
				if isinstance(d[k], list):
					self.first_pass_config[k].add(d[k], dist_name, version, register_file)
				elif isinstance(d[k], dict):
					# kk = 't0', 't1', 't2', 't3', ... for root key "process" or "alias"
					for kk, v in d[k].items():
						if kk in self.first_pass_config[k]:
							if self.verbose:
								self.logger.log(VERBOSE, f"Parsing {k}.{kk}")
							self.first_pass_config[k][kk].add(v, dist_name, version, register_file)
						else:
							self.logger.error(f"Unknown config element: {k}.{kk}")

			else:
				self.first_pass_config[k].add(d[k], dist_name, version, register_file)

		if 'template' in d:
			self.register_channel_templates(d['template'], dist_name, version, register_file)


	def register_channel_templates(self,
		chan_templates: dict[str, str],
		dist_name: str,
		version: str | float | int,
		register_file: str
	) -> None:

		if not isinstance(chan_templates, dict):
			raise ValueError('Provided argument must be a dict instance')

		for k, v in chan_templates.items():

			if k in self.templates:
				raise ValueError('Duplicated channel template: ' + k)

			if self.verbose:
				self.logger.log(VERBOSE,
					f'Registering template "{k}" ' +
					register_file if register_file else '' +
					ConfigCollector.distrib_hint(distrib=dist_name)
				)

			self.templates[k] = getattr(
				importlib.import_module(v),
				v.split('.')[-1]
			)


	def build_config(self,
		stop_on_errors: int = 2,
		config_validator: None | str = "ConfigChecker",
		skip_default_processes: bool = False,
		json_serializable: bool = True,
		pwds: None | Iterable[str] = None,
		ext_resource: None | str = None,
		get_unit_env: bool = True,
		save: bool | str | None = None,
		sign: int = 6,
	) -> dict[str, Any]:
		"""
		Pass 2.
		Builds the final ampel config using previously collected config pieces (contained in self.first_pass_config)
		This involves a multi-step process where the config is 'morphed' into its final structure.

		:param stop_on_errors: by default, config building stops and raises an exception if an error occured.
			- 2: stop on errors
			- 1: ignore errors in first_pass_config only (will stop on morphing/scoping/template errors)
			- 0: ignore all errors
		Note that issues might/will later arise with your ampel system.

		:param get_unit_env: whether to get a full list of dependencies for each ampel unit (for trace ids)

		:param pwds: config section 'resource' might contain AES encrypted entries.
		If passwords are provided to this method, thoses entries will be decrypted.

		:param ext_resource: path to resource config file (yaml) to be integrated into the final ampel config.
		The file must not contain the key "resource:", only content (ex: "mongo: mongodb://localhost:27050")
		Note that resources defined externally (by this config file) will prevale over resources (with the same keys)
		gathered from the repositories. "Secrets" can be used, they will be resolved during config building
		if AES keys are provided with the parameter 'pwds', otherwise, they will be decrypted at run time just as with
		regular resource.

		:param json_serializable: if True, stringify int keys in section 'confid' and potential int channel names.

		:param skip_default_processes: set to True to discard default processes defined by ampel-core.
		The static variable ConfigBuilder._default_processes references those processes by name.
		Set skip_default_processes=True if your repositories define their own default T2/T3 processes.

		:param sign: append truncated file signature (last n digits) to filename. Ex: ampel_conf_4a72fd.yaml

		:raises: ValueError if self.error is True - this behavior can be disabled using the parameter stop_on_errors
		"""

		if self.first_pass_config.has_nested_error():
			if stop_on_errors > 1:
				raise ValueError(
					'Error were reported in first pass config, you can use the option stop_on_errors = 1 (or 0)\n' +
					'to bypass this exception and get the (possibly non-working) config nonetheless'
				)

		if ext_resource and not os.path.exists(ext_resource):
			raise ValueError(f"External resource file not found: '{ext_resource}'")

		out = {
			k: self.first_pass_config[k]
			for k in FirstPassConfig.conf_keys.keys()
		}

		out['process'] = {}

		if self.verbose:
			self.logger.log(VERBOSE, 'Getting unit dependencies')

		if get_unit_env:

			all_deps: dict[str, str | float] = {}
			env = os.environ.get('CONDA_DEFAULT_ENV')
			out['environment'] = {f'conda_{env}' if env else 'default': all_deps}

			with Pool() as pool:
				for res in pool.starmap(
					get_unit_dependencies,
					[(el['fqn'], env) for el in out['unit'].values()]
				):
					if self.verbose:
						self.logger.log(VERBOSE, f'{res[0]} dependencies: {res[1] or None}')
					if res[1]:
						out['unit'][res[0]]['dependencies'] = list(res[1].keys())
						all_deps.update(res[1])

		# Add t2 init config collector (in which both hashed values of t2 run configs
		# and t2 init config will be added)
		out['confid'] = T02ConfigCollector('confid', self.options, logger=self.logger)

		# Add (possibly transformed) processes to output config
		for tier in (0, 1, 2, 3, "ops"):

			tier_name = tier if tier == "ops" else f"t{tier}"

			if self.verbose:
				self.logger.log(VERBOSE, f'Checking standalone {tier_name} processes')

			p_collector = ProcessConfigCollector(
				'process', self.options, tier=tier, logger=self.logger # type: ignore[arg-type]
			)

			#out['process'][f't{tier}'] = {
			#	k: self.first_pass_config[f't{tier}'][k]
			#	for k in FirstPassConfig.tier_keys if k != 'process'
			#}

			# New empty process collector to gather morphed processes
			out['process'][tier_name] = p_collector

			# For each process collected before, apply transformations
			# and add it to our (almost) final process collector.
			# 'almost' because a gathering of T0 processes may occure later
			for p in self.first_pass_config['process'][tier_name].values():

				if skip_default_processes and p["name"] in self._default_processes:
					self.logger.info(f'Skipping {tier_name} default processes: {p["name"]}')
					continue

				if self.verbose:
					self.logger.log(VERBOSE, f'Morphing standalone {tier_name} processes: {p["name"]}')
					pass

				try:
					p_collector.add(
						self.new_morpher(p) \
							.scope_aliases(self.first_pass_config) \
							.apply_template(self.first_pass_config) \
							.hash_t2_config(out) \
							.generate_version(self.first_pass_config) \
							.get(),
						p.get('distrib'),
						p.get('version'),
						p.get('source')
					)
				except Exception as e:
					self.logger.error(f'Unable to morph process {p["name"]}', exc_info=e)
					if stop_on_errors > 0:
						raise e

		# Setup empty channel collector
		out['channel'] = ChannelConfigCollector('channel', self.options, logger=self.logger)
		morph_errors = []

		# Fill it with (possibly transformed) channels
		for chan_name, chan_dict in self.first_pass_config['channel'].items():

			if not chan_dict.get('active', False):
				self.logger.info(f'Ignoring deactivated channel: {chan_name}')
				continue

			tpl = None

			# Template processing is required for this particular channel
			try:
				tpl = self._get_channel_tpl(chan_dict)
			except Exception as ee:
				log_exception(self.logger, msg=f'Unable to load template ({chan_name})', exc=ee)
				if stop_on_errors > 0:
					raise ee
				continue

			# Template processing is required for this particular channel
			if tpl:

				# Extract channel definition from template instance
				try:
					out['channel'].add(
						(c := tpl.get_channel(self.logger)),
						c.get('distrib'), c.get('version'), c.get('source')
					)
				except Exception as ee:
					log_exception(self.logger, msg=f'Unable to get channel from template ({chan_name})', exc=ee)
					if stop_on_errors > 0:
						raise ee
					continue

				# Extract process definition from template instance
				ps = []
				try:
					ps = tpl.get_processes(self.logger, self.first_pass_config)
				except Exception as ee:
					log_exception(self.logger, msg=f'Unable to get processes from template ({chan_name})', exc=ee)
					if stop_on_errors > 0:
						raise ee
					continue

				# Retrieve processes possibly embedded in channel def
				for p in ps:

					if self.verbose:
						self.logger.log(VERBOSE,
							f'Morphing channel embedded t{p["tier"]} process: {p["name"]}'
						)

					try:
						# Add transformed process to final process collector
						out['process'][f't{p["tier"]}'].add(
							self.new_morpher(p) \
								.scope_aliases(self.first_pass_config) \
								.apply_template(self.first_pass_config) \
								.hash_t2_config(out) \
								.enforce_t3_channel_selection(chan_name) \
								.generate_version(self.first_pass_config) \
								.get(),
							p.get('distrib'),
							p.get('version'),
							p.get('source')
						)
					except Exception as ee:
						morph_errors.append(p["name"])
						log_exception(
							self.logger, exc=ee,
							msg=f'Unable to morph embedded process {p["name"]} (from {p["source"]})'
						)
						if stop_on_errors > 0:
							raise ee

			else:

				# Raw/Simple/Standard channel definition
				# (encouraged behavior actually)
				out['channel'].add(
					chan_dict, chan_dict.get('distrib'),
					chan_dict.get('version'), chan_dict.get('source')
				)

		if ext_resource:
			with open(ext_resource, "r") as f:
				out['resource'].update(
					yaml.safe_load(f)
				)

		# Optionaly decrypt aes encrypted config entries
		if pwds:

			self.logger.info('Resolving AES secrets')
			sp = AESecretProvider(pwds)
			enc_confs: list[tuple[dict, str, AESecret, str]] = []
			walk_and_process_dict(
				arg = out,
				callback = self._gather_aes_config_callback,
				enc_confs = enc_confs
			)

			for tup in enc_confs:
				self.logger.info(f"Resolving {tup[3]}")
				d = tup[0]
				k = tup[1]
				secret = tup[2]
				if not sp.tell(secret, str):
					self.logger.info(" -> Secret not resolvable with specified password(s)")
				else:
					d[k] = secret.get()

	
		# Register templates in config (might be used by the 'ampel job' CLI)
		out['template'] = {k: v.__module__ for k, v in self.templates.items()}
		self.logger.info('Done building config')

		# Error Summary
		if out['unit'].err_fqns:
			self.logger.break_aggregation()
			self.logger.info('Erroneous units (import failed):')
			for el in out['unit'].err_fqns:
				self.logger.info(f"{el[0]} - [{el[1].__class__.__name__}] {el[1]}")

		if morph_errors:
			self.logger.break_aggregation()
			self.logger.info('Erroneous process definitions (morphing failed):')
			for el in morph_errors:
				self.logger.info(el) # type: ignore[arg-type]
		
		# Cast into plain old dicts
		d = {
			'build': {
				'date': (now := datetime.datetime.now()).strftime("%d/%m/%Y"),
				'time': now.strftime("%H:%M:%S"),
				'by': getpass.getuser()
			}
		} | dictify(out)

		# Cosmetic: sort units first by category, then alphabetically
		u = d['unit']
		d['unit'] = {}
		for el in ("AbsProcessController", "AbsEventUnit", "ContextUnit", "LogicalUnit"):
			dd = {k: u[k] for k in sorted(u.keys()) if el in u[k]['base']}
			d['unit'] |= dd
			for k in dd:
				del u[k]
		d['unit'] |= u # Aux units

		# Convert int keys to str (ensures JSON compatibility)
		if json_serializable:

			for k in [el for el in out['channel'].keys() if isinstance(el, str) and el.isdigit()]:
				out['channel'][str(k)] = out['channel'].pop(k)
			for k in list(out['confid'].keys()):
				out['confid'][str(k)] = out['confid'].pop(k)

		if config_validator:

			from importlib import import_module
			validator = getattr(
				import_module("ampel.config.builder." + config_validator),
				config_validator
			)(d, self.logger, self.verbose)
			return validator.validate()

		if save:

			import pathlib # type: ignore
			path = pathlib.Path(save if isinstance(save, str) else 'ampel_conf.yaml')
			with open(path, 'w') as file:
				yaml.dump(d, file, sort_keys=False)

			if sign:
				import hashlib
				h = hashlib.blake2b(path.read_bytes()).hexdigest()[:sign]
				path = path.rename(path.with_stem(f"{path.stem}_{h}"))

			self.logger.break_aggregation()
			with open(path, "r") as file:
				self.logger.info(f'Config file saved as {path} [{len(file.readlines())} lines]')

		return d


	def new_morpher(self, process: dict[str, Any]) -> ProcessMorpher:
		"""
		Returns an instance of ProcessMorpher using the provided
		process dict and the internal logger and templates
		"""
		return ProcessMorpher(
			process, self.templates, self.logger, self.verbose
		)


	def _get_channel_tpl(self, chan_dict: dict[str, Any]) -> None | AbsChannelTemplate:
		"""
		Internal method used to check if a template (and which one)
		should be applied to a given channel dict.
		"""

		if 'template' in chan_dict:

			if self.verbose:
				self.logger.log(VERBOSE,
					f'Channel {chan_dict["channel"]} ({chan_dict["source"]}) '
					f'declares template: {chan_dict["template"]}'
				)

			if chan_dict['template'] not in self.templates:
				raise ValueError(f'Unknown template: {chan_dict["template"]}')

			return self.templates[chan_dict['template']](**chan_dict)


		if 'process' in chan_dict:
			return ChannelWithProcsTemplate(**chan_dict)

		return None


	def gather_processes(self,
		config: FirstPassConfig, tier: int, match: str, collect: str
	) -> None | dict:
		"""
		:param channel_names:
		- None: all the available channels from the ampel config will be loaded
		- String: channel with the provided id will be loaded
		- List of strings: channels with the provided ids will be loaded
		"""

		processes: list[dict] = [
			el for el in config[f't{tier}']['process'].values()
			if re.match(match, el.get('name'))
		]

		if len(processes) <= 1:
			return None

		init_configs = []
		dist_names: set[str] = set()
		out_proc: None | dict = None

		for p in processes:

			if not p.get('active', False):
				self.logger.info(f'Ignoring deactivated process: {p["name"]}')
				continue

			# Use first active proces as template for the multi-channel process
			# to be generated by this method
			if not out_proc:
				# Faster deep copy
				out_proc = json.loads(json.dumps(p))

			# Inactivate this particular process as it will be run in a multi-channel process
			self.logger.info(f'Deactivating process: {p["name"]}')
			p['active'] = False

			# Gather init config
			init_configs.append(
				get_by_path(p, collect)
			)

			# Collect distribution name
			if p.get('distrib'):
				dist_names.add(p.get('distrib')) # type: ignore

		if out_proc is None:
			return None

		# for T0 processes: collect=processor.config.directives
		set_by_path(out_proc, collect, init_configs)
		out_proc['name'] = match
		out_proc['distrib'] = '/'.join(dist_names)

		return out_proc


	def print(self) -> None:
		self.first_pass_config.print()


	def _gather_aes_config_callback(self, path, k, d, **kwargs) -> None:

		if d[k] and 'iv' in d[k]:
			try:
				secret = AESecret(**k[d])
			except Exception:
				return
			# dict, key, secret, string path (debug)
			kwargs['enc_confs'].append((d, k, secret, f"{path}.{k}"))


def get_unit_dependencies(fqn: str, env: None | str) -> tuple[str, dict]:

	if env:
		ret = subprocess.run(
			f"""eval "$(conda shell.bash hook)"
				conda activate {env}
				python3 -m 'ampel.config.builder.get_env' {fqn}
			""",
			stdout = subprocess.PIPE,
			shell = True,
			check = True
		)
	else:
		ret = subprocess.run(
			[sys.executable, '-m', 'ampel.config.builder.get_env', fqn],
			stdout = subprocess.PIPE,
			check = True
		)

	return fqn.split(".")[-1], eval(ret.stdout.decode("utf-8"))<|MERGE_RESOLUTION|>--- conflicted
+++ resolved
@@ -39,26 +39,16 @@
 
 	_default_processes = ["DefaultT2Process", "DefaultPurge"]
 
-<<<<<<< HEAD
-	def __init__(self, logger: AmpelLogger = None, verbose: bool = False):
-=======
 	def __init__(self, options: DisplayOptions, logger: AmpelLogger = None) -> None:
->>>>>>> f02f56f6
 
 		self.logger = AmpelLogger.get_logger(
 			console={'level': DEBUG if options.verbose else ERROR}
 		) if logger is None else logger
-<<<<<<< HEAD
-		self.first_pass_config = FirstPassConfig(self.logger, verbose)
-		self.templates: Dict[str, Any] = {}
-		self.verbose = verbose
-=======
 
 		self.first_pass_config = FirstPassConfig(options, self.logger)
 		self.templates: dict[str, Any] = {}
 		self.verbose = options.verbose
 		self.options = options
->>>>>>> f02f56f6
 		self.error = False
 
 
