#!/usr/bin/env python
# -*- coding: utf-8 -*-
# File:                Ampel-core/ampel/config/builder/FirstPassConfig.py
# License:             BSD-3-Clause
# Author:              valery brinnel <firstname.lastname@gmail.com>
# Date:                16.10.2019
# Last Modified Date:  18.06.2021
# Last Modified By:    valery brinnel <firstname.lastname@gmail.com>

import json
from typing import Any, Literal
from ampel.log.AmpelLogger import AmpelLogger

from ampel.config.builder.DisplayOptions import DisplayOptions
from ampel.config.collector.ConfigCollector import ConfigCollector
from ampel.config.collector.LoggingCollector import LoggingCollector
from ampel.config.collector.DBConfigCollector import DBConfigCollector
from ampel.config.collector.UnitConfigCollector import UnitConfigCollector
from ampel.config.collector.AliasConfigCollector import AliasConfigCollector
from ampel.config.collector.ProcessConfigCollector import ProcessConfigCollector
from ampel.config.collector.ChannelConfigCollector import ChannelConfigCollector
from ampel.config.collector.ResourceConfigCollector import ResourceConfigCollector
from ampel.config.collector.ForwardProcessConfigCollector import ForwardProcessConfigCollector

tiers: tuple[Literal[0, 1, 2, 3], ...] = (0, 1, 2, 3)

class FirstPassConfig(dict):
	"""
	Class used to aggregate config pieces into a central configuration dict for ampel.
	"""

	conf_keys: dict[str, None | type[ConfigCollector]] = {
		"mongo": DBConfigCollector,
		"logging": LoggingCollector,
		"channel": ChannelConfigCollector,
		"unit": None,
		"process": None,
		"alias": None,
		"resource": ResourceConfigCollector,
	}

<<<<<<< HEAD
	def __init__(self, logger: AmpelLogger = None, verbose: bool = False) -> None:
=======
	def __init__(self, options: DisplayOptions, logger: AmpelLogger = None) -> None:
>>>>>>> f02f56f6

		self.logger = AmpelLogger.get_logger() if logger is None else logger

		d: dict[str, Any] = {
			k: Klass(conf_section=k, options=options, logger=logger)
			for k, Klass in self.conf_keys.items() if Klass
		}

		d['pwd'] = []
<<<<<<< HEAD

		d['unit'] = UnitConfigCollector(conf_section="unit", logger=logger, verbose=verbose)
=======
		d['unit'] = UnitConfigCollector(
			conf_section="unit", options=options, logger=logger
		)
>>>>>>> f02f56f6

		# Allow process to be defined in root key
		d['process'] = ForwardProcessConfigCollector(
			root_config=self, conf_section="process", # type: ignore
			target_collector_type=ProcessConfigCollector,
			logger=logger, options=options
		)

		d['alias'] = {}
		for k in tiers:

			d['alias'][f"t{k}"] = AliasConfigCollector(
				conf_section='alias', options=options, logger=logger, tier=k
			)

			# Allow processes to be defined in sub-tier entries already (process.t0, process.t1, ...)
			d['process'][f"t{k}"] = ProcessConfigCollector(
				conf_section='process', options=options, logger=logger, tier=k
			)

		d['process']["ops"] = ProcessConfigCollector(
			conf_section='process', options=options, logger=logger, tier="ops"
		)

		super().__init__(d)


	def unset_errors(self, d: None | dict = None) -> None:
		""" """
		for v in d.values() if d is not None else self.values():
			if isinstance(v, dict):
				if getattr(v, 'has_error', False):
					v.has_error = False # type: ignore
				self.unset_errors(v)


	def has_nested_error(self, d=None, k=None) -> bool:

		ret = False

		for kk, dd in d.items() if d is not None else self.items():
			if isinstance(dd, dict):
				if getattr(dd, 'has_error', False):
					ret = True
					hint = f"(key: '{kk}')" if kk else ""
					self.logger.warn(f"{dd.__class__.__name__} {hint} has errors")
				if self.has_nested_error(dd, kk):
					ret = True

		return ret


	def print(self) -> None:

		if self.has_nested_error():
			self.logger.warn(
				"Warning: error were reported while collecting configurations"
			)

		self.logger.info(json.dumps(self, indent=4))<|MERGE_RESOLUTION|>--- conflicted
+++ resolved
@@ -39,11 +39,7 @@
 		"resource": ResourceConfigCollector,
 	}
 
-<<<<<<< HEAD
-	def __init__(self, logger: AmpelLogger = None, verbose: bool = False) -> None:
-=======
 	def __init__(self, options: DisplayOptions, logger: AmpelLogger = None) -> None:
->>>>>>> f02f56f6
 
 		self.logger = AmpelLogger.get_logger() if logger is None else logger
 
@@ -53,14 +49,9 @@
 		}
 
 		d['pwd'] = []
-<<<<<<< HEAD
-
-		d['unit'] = UnitConfigCollector(conf_section="unit", logger=logger, verbose=verbose)
-=======
 		d['unit'] = UnitConfigCollector(
 			conf_section="unit", options=options, logger=logger
 		)
->>>>>>> f02f56f6
 
 		# Allow process to be defined in root key
 		d['process'] = ForwardProcessConfigCollector(
