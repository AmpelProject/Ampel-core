#!/usr/bin/env python
# -*- coding: utf-8 -*-
# File:                Ampel-core/ampel/config/builder/ConfigValidator.py
# License:             BSD-3-Clause
# Author:              valery brinnel <firstname.lastname@gmail.com>
# Date:                03.09.2019
# Last Modified Date:  15.12.2021
# Last Modified By:    valery brinnel <firstname.lastname@gmail.com>

from typing import Any
from ampel.base.BadConfig import BadConfig
from ampel.util.pretty import prettyjson
from ampel.model.ProcessModel import ProcessModel
from ampel.base.AmpelUnit import AmpelUnit
from ampel.config.builder.BaseConfigChecker import BaseConfigChecker


class ConfigValidator(BaseConfigChecker):
    """
    Validate a config against the underlying model of process and the
    units defined in their configurations. No unit constructors are called.
    """

    def validate(self,
        ignore_inactive: bool = False,
        ignore_ressource_not_avail: bool = True,
        raise_exc: bool = True,
    ) -> dict[str, Any]:
        """
        :returns: config if check passed
        :raises: BadConfig
        """

        with self.loader.validate_unit_models():

            for tier, proc in self.iter_procs(ignore_inactive):
                config = self.config["process"][tier][proc]
<<<<<<< HEAD
=======
                Processor = self.loader.get_class_by_name(config["processor"]['unit'], unit_type=AmpelUnit)
                Processor._defaults['process_name'] = "ConfigValidator"
>>>>>>> f02f56f6
                try:
                    ProcessModel(**config)
                except Exception as exc:
                    self.logger.debug(f"Invalid process config:\n{prettyjson(config)}")
                    self.logger.error(f"{tier} process {proc} from distribution {config.get('distrib')} is invalid", exc_info=exc)
                    raise BadConfig from exc

        return self.config<|MERGE_RESOLUTION|>--- conflicted
+++ resolved
@@ -35,11 +35,6 @@
 
             for tier, proc in self.iter_procs(ignore_inactive):
                 config = self.config["process"][tier][proc]
-<<<<<<< HEAD
-=======
-                Processor = self.loader.get_class_by_name(config["processor"]['unit'], unit_type=AmpelUnit)
-                Processor._defaults['process_name'] = "ConfigValidator"
->>>>>>> f02f56f6
                 try:
                     ProcessModel(**config)
                 except Exception as exc:
