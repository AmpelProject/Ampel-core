--- conflicted
+++ resolved
@@ -289,15 +289,8 @@
 					conf |= override
 
 				if fqn := out_config['unit'][t2_unit].get('fqn'):
-<<<<<<< HEAD
-
-					T2Unit: LogicalUnit = getattr(import_module(fqn), fqn.split('.')[-1])
-					conf = T2Unit.validate(conf)
-
-=======
 					T2Unit = getattr(import_module(fqn), fqn.split('.')[-1])
 					conf = T2Unit.validate(conf) # dictify ?
->>>>>>> f02f56f6
 				else:
 					self.logger.warn(
 						f"T2 unit {t2_unit} not installed locally. "
