--- conflicted
+++ resolved
@@ -20,14 +20,10 @@
 	# might need template processing as well
 	process: list[dict[str, Any]]
 
-<<<<<<< HEAD
-	def get_processes(self, logger: AmpelLogger, first_pass_config: FirstPassConfig) -> List[Dict[str, Any]]:
-=======
 	def get_channel(self, logger: AmpelLogger) -> dict[str, Any]:
 		return self.dict(include=ChannelModel.get_model_keys())
 
 	def get_processes(self, logger: AmpelLogger, first_pass_config: FirstPassConfig) -> list[dict[str, Any]]:
->>>>>>> f02f56f6
 
 		# Note: not enforcing channel selection for t3 processes
 		# as these could require template processing first
