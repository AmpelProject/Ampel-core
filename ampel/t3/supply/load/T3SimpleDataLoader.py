--- conflicted
+++ resolved
@@ -8,11 +8,8 @@
 # Last Modified By:    valery brinnel <firstname.lastname@gmail.com>
 
 from bson.codec_options import CodecOptions
-<<<<<<< HEAD
-from typing import Iterable, Union, Iterator, Optional, ClassVar
-=======
 from collections.abc import Iterable, Iterator
->>>>>>> f02f56f6
+from typing import ClassVar
 from ampel.types import StockId, StrictIterable
 from ampel.struct.AmpelBuffer import AmpelBuffer
 from ampel.abstract.AbsT3Loader import AbsT3Loader
@@ -22,11 +19,7 @@
 class T3SimpleDataLoader(AbsT3Loader):
 	"""Load all requested documents for the selected stocks"""
 
-<<<<<<< HEAD
-	codec_options: ClassVar[Optional[CodecOptions]] = CodecOptions(document_class=FrozenValuesDict)
-=======
-	codec_options: None | CodecOptions = CodecOptions(document_class=FrozenValuesDict)
->>>>>>> f02f56f6
+	codec_options: ClassVar[None | CodecOptions] = CodecOptions(document_class=FrozenValuesDict)
 
 	def load(self,
 		stock_ids: StockId | Iterator[StockId] | StrictIterable[StockId]
