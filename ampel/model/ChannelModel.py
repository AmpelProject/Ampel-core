#!/usr/bin/env python
# -*- coding: utf-8 -*-
# File:                Ampel-core/ampel/model/ChannelModel.py
# License:             BSD-3-Clause
# Author:              valery brinnel <firstname.lastname@gmail.com>
# Date:                09.10.2019
# Last Modified Date:  18.06.2020
# Last Modified By:    valery brinnel <firstname.lastname@gmail.com>

<<<<<<< HEAD
from typing import Union, List, Optional, Dict, Any
=======
from typing import Any
from collections.abc import Sequence
>>>>>>> f02f56f6
from ampel.base.AmpelBaseModel import AmpelBaseModel
from ampel.model.purge.PurgeModel import PurgeModel
#from ampel.model.ViewModel import ViewModel


class ChannelModel(AmpelBaseModel):

<<<<<<< HEAD
	channel: Union[int, str]
	version: Union[int, float, str]
	purge: PurgeModel = PurgeModel(
		content={'delay': 100, 'format': 'json', 'unify': True}, # type: ignore[arg-type]
		logs={'delay': 50, 'format': 'csv'} # type: ignore[arg-type]
	) 
=======
	channel: int | str
	version: int | float | str
	#purge: PurgeModel = PurgeModel(
	#	content={'delay': 100, 'format': 'json', 'unify': True},
	#	logs={'delay': 50, 'format': 'csv'}
	#)
>>>>>>> f02f56f6
	# view: str = "MongoChannelView"
	active: bool = True
	hash: None | int
	distrib: None | str
	source: None | str
	contact: None | str
	access: Sequence[str] = []
	#: Identities allowed to access data associated with this channel
<<<<<<< HEAD
	members: Optional[List[str]]
	policy: List[str] = []
=======
	members: None | Sequence[str]
	policy: Sequence[str] = []
>>>>>>> f02f56f6
<|MERGE_RESOLUTION|>--- conflicted
+++ resolved
@@ -7,12 +7,8 @@
 # Last Modified Date:  18.06.2020
 # Last Modified By:    valery brinnel <firstname.lastname@gmail.com>
 
-<<<<<<< HEAD
-from typing import Union, List, Optional, Dict, Any
-=======
 from typing import Any
 from collections.abc import Sequence
->>>>>>> f02f56f6
 from ampel.base.AmpelBaseModel import AmpelBaseModel
 from ampel.model.purge.PurgeModel import PurgeModel
 #from ampel.model.ViewModel import ViewModel
@@ -20,21 +16,12 @@
 
 class ChannelModel(AmpelBaseModel):
 
-<<<<<<< HEAD
-	channel: Union[int, str]
-	version: Union[int, float, str]
-	purge: PurgeModel = PurgeModel(
-		content={'delay': 100, 'format': 'json', 'unify': True}, # type: ignore[arg-type]
-		logs={'delay': 50, 'format': 'csv'} # type: ignore[arg-type]
-	) 
-=======
 	channel: int | str
 	version: int | float | str
 	#purge: PurgeModel = PurgeModel(
 	#	content={'delay': 100, 'format': 'json', 'unify': True},
 	#	logs={'delay': 50, 'format': 'csv'}
 	#)
->>>>>>> f02f56f6
 	# view: str = "MongoChannelView"
 	active: bool = True
 	hash: None | int
@@ -43,10 +30,5 @@
 	contact: None | str
 	access: Sequence[str] = []
 	#: Identities allowed to access data associated with this channel
-<<<<<<< HEAD
-	members: Optional[List[str]]
-	policy: List[str] = []
-=======
 	members: None | Sequence[str]
-	policy: Sequence[str] = []
->>>>>>> f02f56f6
+	policy: Sequence[str] = []