#!/usr/bin/env python
# -*- coding: utf-8 -*-
# File              : Ampel-core/ampel/model/template/PeriodicSummaryT3.py
# License           : BSD-3-Clause
# Author            : Jakob van Santen <jakob.van.santen@desy.de>
# Date              : 10.08.2020
# Last Modified Date: 10.08.2020
# Last Modified By  : Jakob van Santen <jakob.van.santen@desy.de>

from logging import Logger
from typing import Any, Dict, Literal, Optional, Sequence, Union, List

from ampel.abstract.AbsProcessTemplate import AbsProcessTemplate
from ampel.model.operator.AllOf import AllOf
from ampel.model.operator.AnyOf import AnyOf
from ampel.model.operator.OneOf import OneOf
from ampel.model.StrictModel import StrictModel
from ampel.model.t3.LoaderDirective import LoaderDirective
from ampel.model.t3.T2FilterModel import T2FilterModel
from ampel.model.UnitModel import UnitModel
from ampel.type import ChannelId, Tag


UnitModelOrString = Union[UnitModel, str]
UnitModelSequence = Union[UnitModelOrString, Sequence[UnitModelOrString]]


class FilterModel(StrictModel):
    #: Filter based on T2 results
    t2: Union[T2FilterModel, AllOf[T2FilterModel], AnyOf[T2FilterModel]]

<<<<<<< HEAD
=======
UnitModelOrString = Union[UnitModel, str]
UnitModelSequence = Union[Sequence[UnitModelOrString], UnitModelOrString]
>>>>>>> 847036d8

class PeriodicSummaryT3(AbsProcessTemplate):
    """
    A T3 process that selects stocks modified since its last invocation, and
    supplies them, to a sequence of AbsT3Units.
    """

    #: Process name.
    name: str
    tier: Literal[3] = 3
    active: bool = True
    #: one or more `schedule <https://schedule.readthedocs.io/en/stable/>`_
    #: expressions, e.g: ``every().day.at("15:00")`` or ``every(42).minutes``
    #:
    #: .. note:: all times are are expressed in UTC
    schedule: Union[str, Sequence[str]]
    #: Channel selection.
    channel: Union[
        None, ChannelId, AllOf[ChannelId], AnyOf[ChannelId], OneOf[ChannelId]
    ] = None
    distrib: Optional[str]
    source: Optional[str]
    #: Stock tag selection.
    tag: Optional[
        Dict[
            Literal["with", "without"],
            Union[Tag, Dict, AllOf[Tag], AnyOf[Tag], OneOf[Tag]],
        ]
    ] = None
    #: Documents to load. If a string, should refer to an entry in the
    #: ``alias.t3`` config section. See :ref:`t3-directive-load`.
    load: Optional[Sequence[Union[str, LoaderDirective]]] = None
    #: Additional stock filters.
    filter: Optional[FilterModel] = None
    #: Complement stages. See :ref:`t3-directive-complement`.
    complement: Optional[UnitModelSequence] = None
    #: Units to run. See :ref:`t3-directive-run-execute`.
    run: UnitModelSequence

    def get_process(self, logger: Logger) -> Dict[str, Any]:

        directive: Dict[str, Any] = {
            "context": [
                {"unit": "T3AddAlertsNumber"},
            ],
            "select": {
                "unit": "T3StockSelector",
                "config": {
                    "modified": {
                        "after": {
                            "match_type": "time_last_run",
                            "process_name": self.name,
                        },
                        "before": {"match_type": "time_delta"},
                    },
                    "channel": self.channel,
                    "tag": self.tag,
                },
            },
            "load": {"unit": "T3SimpleDataLoader", "config": {}},
            "run": {
                "unit": "T3UnitRunner",
                "config": {
                    "directives": [{"execute": self.get_units(self.run)}]
                },
            },
        }

        # Restrict stock selection according to T2 values
        if self.filter:
            directive["select"]["unit"] = "T3FilteringStockSelector"
            directive["select"]["config"]["t2_filter"] = self.filter.t2.dict()

        if self.channel is not None:
            # load only documents that pass channel selection
            directive["load"]["config"]["channel"] = self.channel
            # project subdocuments (e.g. stock journal) to channel selection
            directive["run"]["config"]["directives"][0]["project"] = {
                "unit": "T3ChannelProjector",
                "config": {"channel": self.channel},
            }
    
        # Restrict document types to load
        if self.load is not None:
            directive["load"]["config"]["directives"] = self.load
        else:
            del directive["load"]

        if self.complement is not None:
            directive["complement"] = self.get_units(self.complement)

        ret: Dict[str, Any] = {
            "tier": self.tier,
            "schedule": self.schedule,
            "active": self.active,
            "distrib": self.distrib,
            "source": self.source,
            "channel": self.get_channel_tag(),
            "name": self.name,
            "processor": {
                "unit": "T3Processor",
                "config": {"directive": directive},
            },
        }

        return self._to_dict(ret)

    @classmethod
    def _to_dict(cls, item):
        if isinstance(item, dict):
            return {k: cls._to_dict(v) for k, v in item.items()}
        elif isinstance(item, list):
            return [cls._to_dict(v) for v in item]
        elif hasattr(item, "dict"):
            return cls._to_dict(item.dict())
        else:
            return item

    def get_units(self, units: UnitModelSequence) -> List[Dict[str, Any]]:
        if isinstance(units, str):
            return [UnitModel(unit=units).dict()]
        elif isinstance(units, UnitModel):
            return [units.dict()]
        else:
            return [self.get_units(u)[0] for u in units]

    def get_schedule(self) -> Sequence[str]:
        if isinstance(self.schedule, str):
            return [self.schedule]
        else:
            return self.schedule

    def get_channel_tag(self) -> Union[None, str, int]:
        """
        Get channel if single channel, otherwise None
        """
        if isinstance(self.channel, str) or isinstance(self.channel, int):
            return self.channel
        else:
            return None<|MERGE_RESOLUTION|>--- conflicted
+++ resolved
@@ -21,19 +21,12 @@
 from ampel.type import ChannelId, Tag
 
 
-UnitModelOrString = Union[UnitModel, str]
-UnitModelSequence = Union[UnitModelOrString, Sequence[UnitModelOrString]]
-
-
 class FilterModel(StrictModel):
     #: Filter based on T2 results
     t2: Union[T2FilterModel, AllOf[T2FilterModel], AnyOf[T2FilterModel]]
 
-<<<<<<< HEAD
-=======
 UnitModelOrString = Union[UnitModel, str]
 UnitModelSequence = Union[Sequence[UnitModelOrString], UnitModelOrString]
->>>>>>> 847036d8
 
 class PeriodicSummaryT3(AbsProcessTemplate):
     """
@@ -47,7 +40,7 @@
     active: bool = True
     #: one or more `schedule <https://schedule.readthedocs.io/en/stable/>`_
     #: expressions, e.g: ``every().day.at("15:00")`` or ``every(42).minutes``
-    #:
+    #: 
     #: .. note:: all times are are expressed in UTC
     schedule: Union[str, Sequence[str]]
     #: Channel selection.
@@ -65,7 +58,7 @@
     ] = None
     #: Documents to load. If a string, should refer to an entry in the
     #: ``alias.t3`` config section. See :ref:`t3-directive-load`.
-    load: Optional[Sequence[Union[str, LoaderDirective]]] = None
+    load: Optional[Sequence[Union[str,LoaderDirective]]] = None
     #: Additional stock filters.
     filter: Optional[FilterModel] = None
     #: Complement stages. See :ref:`t3-directive-complement`.
@@ -74,7 +67,6 @@
     run: UnitModelSequence
 
     def get_process(self, logger: Logger) -> Dict[str, Any]:
-
         directive: Dict[str, Any] = {
             "context": [
                 {"unit": "T3AddAlertsNumber"},
@@ -135,7 +127,7 @@
             "name": self.name,
             "processor": {
                 "unit": "T3Processor",
-                "config": {"directive": directive},
+                "config": {"directives": [directive]},
             },
         }
 
@@ -152,7 +144,7 @@
         else:
             return item
 
-    def get_units(self, units: UnitModelSequence) -> List[Dict[str, Any]]:
+    def get_units(self, units: UnitModelSequence) -> List[Dict[str,Any]]:
         if isinstance(units, str):
             return [UnitModel(unit=units).dict()]
         elif isinstance(units, UnitModel):
