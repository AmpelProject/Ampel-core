--- conflicted
+++ resolved
@@ -53,9 +53,6 @@
 			),
 			None
 		):
-<<<<<<< HEAD
-			return list(walk_pth_file(pth if os.path.isfile(pth) else distrib.get_resource_filename(__name__, pth), lookup_dir, pattern))
-=======
 
 			fname = pth if os.path.isfile(pth) else distrib.get_resource_filename(__name__, pth)
 			# 2) Manually look for files in referenced folder
@@ -73,7 +70,6 @@
 		# 'conf/ampel-ztf.conf,sha256=FZkChNKKpcMPTO4pwyKq4WS8FAbznuR7oL9rtNYS7U0,322',
 		# 'ampel/model/ZTFLegacyChannelTemplate.py,sha256=zVtv4Iry3FloofSazIFc4h8l6hhV-wpIFbX3fOW2njA,2182',
 		# 'ampel/model/__pycache__/ZTFLegacyChannelTemplate.cpython-38.pyc,,',
->>>>>>> f02f56f6
 		else:
 			return [
 				fname for el in distrib.get_metadata_lines('RECORD')
