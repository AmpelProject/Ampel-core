--- conflicted
+++ resolved
@@ -8,11 +8,7 @@
 # Last Modified By:    valery brinnel <firstname.lastname@gmail.com>
 
 from typing import Any
-<<<<<<< HEAD
-=======
-from importlib import import_module
 from ampel.base.AmpelUnit import AmpelUnit
->>>>>>> 75a66638
 from ampel.base.AuxUnitRegister import AuxUnitRegister
 from ampel.base.LogicalUnit import LogicalUnit
 from ampel.core.ContextUnit import ContextUnit
