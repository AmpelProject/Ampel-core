--- conflicted
+++ resolved
@@ -12,13 +12,10 @@
 from time import time
 from typing import ClassVar, Any, TypeVar, Generic, Literal
 
-<<<<<<< HEAD
 from pymongo.write_concern import WriteConcern
 
 from ampel.types import UBson, Tag
-=======
 from ampel.types import OneOrMany, JDict, UBson, Tag
->>>>>>> f02f56f6
 from ampel.base.decorator import abstractmethod
 from ampel.base.LogicalUnit import LogicalUnit
 from ampel.mongo.utils import maybe_match_array
@@ -164,14 +161,8 @@
 		return None
 
 
-<<<<<<< HEAD
-		# Avoid 'burning' a run_id for nothing (at the cost of a request)
-		if pre_check and self.col.find_one(self.query, {"_id": 1}) is None:
-			return 0
-=======
 	def proceed(self, event_hdlr: EventHandler) -> int:
 		""" :returns: number of t2 docs processed """
->>>>>>> f02f56f6
 
 		event_hdlr.set_tier(self.tier)
 		run_id = event_hdlr.get_run_id()
