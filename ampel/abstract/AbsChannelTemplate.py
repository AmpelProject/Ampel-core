--- conflicted
+++ resolved
@@ -18,16 +18,9 @@
 class AbsChannelTemplate(AbsConfigTemplate, ChannelModel, abstract=True):
 
 
-<<<<<<< HEAD
-	def get_channel(self, logger: AmpelLogger) -> Dict[str, Any]:
-		if not ChannelModel._model:
-			ChannelModel._model = ChannelModel._create_model()
-		return {k: v for k,v in self.__dict__.items() if k in ChannelModel._aks}
-=======
-	@abstractmethod
 	def get_channel(self, logger: AmpelLogger) -> dict[str, Any]:
-		...
->>>>>>> f02f56f6
+		keys = ChannelModel.get_model_keys()
+		return {k: v for k,v in self.__dict__.items() if k in keys}
 
 	@abstractmethod
 	def get_processes(self, logger: AmpelLogger, first_pass_config: FirstPassConfig) -> list[dict[str, Any]]:
