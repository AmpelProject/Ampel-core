<<<<<<< HEAD
from setuptools import setup
setup(name='Ampel-core',
      version='0.5.1',
      package_dir={'':'src'},
      packages=[
          'ampel.core',
          'ampel.core.abstract',
          'ampel.core.flags',
          'ampel.pipeline',
          'ampel.pipeline.config',
          'ampel.pipeline.config.channel',
          'ampel.pipeline.config.t3',
          'ampel.pipeline.config.time',
          'ampel.pipeline.common',
          'ampel.pipeline.db',
          'ampel.pipeline.db.query',
          'ampel.pipeline.logging',
          'ampel.pipeline.t0',
          'ampel.pipeline.t0.load',
          'ampel.pipeline.t0.filter',
          'ampel.pipeline.t0.ingest',
          'ampel.pipeline.t2',
          'ampel.pipeline.t3',
          'ampel.core.test',
          'ampel.utils',
          'ampel.view',
      ],
      package_data = {
          '': [
              '*.json'
          ],
          'ampel.test': [
              'test-data/*.json',
              'deploy/production/initdb/*/*.sql',
              'deploy/prodution/initdb/*/*.sh'
          ]
      },
      entry_points = {
          'console_scripts' : [
              'ampel-followup = ampel.pipeline.t0.DelayedT0Controller:run',
              'ampel-statspublisher = ampel.pipeline.common.AmpelStatsPublisher:run',
              'ampel-exceptionpublisher = ampel.pipeline.common.AmpelExceptionPublisher:run',
              'ampel-t2 = ampel.pipeline.t2.T2Controller:run',
              'ampel-t3 = ampel.pipeline.t3.T3Controller:main',
              'ampel-check-broker = ampel.pipeline.t0.load.fetcherutils:list_kafka',
              'ampel-archive-topic = ampel.pipeline.t0.load.fetcherutils:archive_topic',
          ],
          'ampel.pipeline.resources' : [
              'mongo = ampel.pipeline.common.resources:LiveMongoURI',
              'graphite = ampel.pipeline.common.resources:Graphite',
              'slack = ampel.pipeline.common.resources:SlackToken',
              'dropbox = ampel.pipeline.common.resources:DropboxToken',
          ],
          'ampel.pipeline.t0.units' : [
              'BasicFilter = ampel.pipeline.t0.filter.BasicFilter:BasicFilter',
              'BasicMultiFilter = ampel.pipeline.t0.filter.BasicMultiFilter:BasicMultiFilter'
          ],
          'ampel.pipeline.t3.units' : [
              'T3PlaceboUnit = ampel.pipeline.t3.T3PlaceboUnit:T3PlaceboUnit'
          ],
      }
=======
#!/usr/bin/env python
# -*- coding: utf-8 -*-
# File              : Ampel-core/setup.py
# License           : BSD-3-Clause
# Author            : jvs/vb
# Date              : 12.10.2019
# Last Modified Date: 29.01.2020
# Last Modified By  : vb <vbrinnel@physik.hu-berlin.de>

from setuptools import setup, find_namespace_packages

setup(
	name='ampel-core',
	version='0.7',
	packages=find_namespace_packages(),
	package_data = {
		'': ['*.json'],
		'ampel.test': [
			'test-data/*.json',
			'deploy/production/initdb/*/*.sql',
			'deploy/prodution/initdb/*/*.sh'
		],
		'conf': [
			'*.json', '**/*.json', '**/**/*.json',
			'*.yaml', '**/*.yaml', '**/**/*.yaml',
			'*.yml', '**/*.yml', '**/**/*.yml'
		]
	},
	entry_points = {
		'console_scripts': [
			'ampel-followup = ampel.t0.DelayedT0Controller:run',
			'ampel-statspublisher = ampel.metrics.AmpelStatsPublisher:run',
			'ampel-exceptionpublisher = ampel.core.AmpelExceptionPublisher:run',
			'ampel-t2 = ampel.t2.T2Controller:run',
			'ampel-t3 = ampel.t3.T3Controller:main',
			'ampel-check-broker = ampel.t0.load.fetcherutils:list_kafka',
			'ampel-archive-topic = ampel.t0.load.fetcherutils:archive_topic',
		],
		'ampel_resources': [
			'mongo = ampel.config.resource.LiveMongoURI:LiveMongoURI',
			'graphite = ampel.config.resource.Graphite:Graphite',
			'slack = ampel.config.resource.SlackToken:SlackToken',
		]
	}
>>>>>>> 5cab9e73
)<|MERGE_RESOLUTION|>--- conflicted
+++ resolved
@@ -1,66 +1,3 @@
-<<<<<<< HEAD
-from setuptools import setup
-setup(name='Ampel-core',
-      version='0.5.1',
-      package_dir={'':'src'},
-      packages=[
-          'ampel.core',
-          'ampel.core.abstract',
-          'ampel.core.flags',
-          'ampel.pipeline',
-          'ampel.pipeline.config',
-          'ampel.pipeline.config.channel',
-          'ampel.pipeline.config.t3',
-          'ampel.pipeline.config.time',
-          'ampel.pipeline.common',
-          'ampel.pipeline.db',
-          'ampel.pipeline.db.query',
-          'ampel.pipeline.logging',
-          'ampel.pipeline.t0',
-          'ampel.pipeline.t0.load',
-          'ampel.pipeline.t0.filter',
-          'ampel.pipeline.t0.ingest',
-          'ampel.pipeline.t2',
-          'ampel.pipeline.t3',
-          'ampel.core.test',
-          'ampel.utils',
-          'ampel.view',
-      ],
-      package_data = {
-          '': [
-              '*.json'
-          ],
-          'ampel.test': [
-              'test-data/*.json',
-              'deploy/production/initdb/*/*.sql',
-              'deploy/prodution/initdb/*/*.sh'
-          ]
-      },
-      entry_points = {
-          'console_scripts' : [
-              'ampel-followup = ampel.pipeline.t0.DelayedT0Controller:run',
-              'ampel-statspublisher = ampel.pipeline.common.AmpelStatsPublisher:run',
-              'ampel-exceptionpublisher = ampel.pipeline.common.AmpelExceptionPublisher:run',
-              'ampel-t2 = ampel.pipeline.t2.T2Controller:run',
-              'ampel-t3 = ampel.pipeline.t3.T3Controller:main',
-              'ampel-check-broker = ampel.pipeline.t0.load.fetcherutils:list_kafka',
-              'ampel-archive-topic = ampel.pipeline.t0.load.fetcherutils:archive_topic',
-          ],
-          'ampel.pipeline.resources' : [
-              'mongo = ampel.pipeline.common.resources:LiveMongoURI',
-              'graphite = ampel.pipeline.common.resources:Graphite',
-              'slack = ampel.pipeline.common.resources:SlackToken',
-              'dropbox = ampel.pipeline.common.resources:DropboxToken',
-          ],
-          'ampel.pipeline.t0.units' : [
-              'BasicFilter = ampel.pipeline.t0.filter.BasicFilter:BasicFilter',
-              'BasicMultiFilter = ampel.pipeline.t0.filter.BasicMultiFilter:BasicMultiFilter'
-          ],
-          'ampel.pipeline.t3.units' : [
-              'T3PlaceboUnit = ampel.pipeline.t3.T3PlaceboUnit:T3PlaceboUnit'
-          ],
-      }
-=======
 #!/usr/bin/env python
 # -*- coding: utf-8 -*-
 # File              : Ampel-core/setup.py
@@ -105,5 +42,4 @@
 			'slack = ampel.config.resource.SlackToken:SlackToken',
 		]
 	}
->>>>>>> 5cab9e73
 )