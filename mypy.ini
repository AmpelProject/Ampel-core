[mypy]
plugins = pydantic.mypy
namespace_packages = True
show_error_codes = True

[pydantic-mypy]
init_typed = True
warn_untyped_fields = True

[mypy-numpy.*]
ignore_missing_imports = True

[mypy-pymongo.*]
ignore_missing_imports = True

[mypy-jsonpath_ng.*]
ignore_missing_imports = True

[mypy-bson.*]
ignore_missing_imports = True

[mypy-logging.*]
ignore_missing_imports = True

[mypy-setuptools.*]
ignore_missing_imports = True

[mypy-schedule.*]
ignore_missing_imports = True

[mypy-psutil.*]
ignore_missing_imports = True

[mypy-sjcl.*]
ignore_missing_imports = True

[mypy-setproctitle.*]
ignore_missing_imports = True

[mypy-prometheus_client.*]
ignore_missing_imports = True

[mypy-matplotlib.*]
ignore_missing_imports = True

[mypy-IPython.*]
ignore_missing_imports = True

[mypy-xxhash.*]
ignore_missing_imports = True

<<<<<<< HEAD
[mypy-IPython.*]
ignore_missing_imports = True

[mypy-backoff.*]
=======
[mypy-ujson.*]
ignore_missing_imports = True

[mypy-yaml.*]
ignore_missing_imports = True

[mypy-pkg_resources.*]
>>>>>>> 57d71451
ignore_missing_imports = True<|MERGE_RESOLUTION|>--- conflicted
+++ resolved
@@ -49,12 +49,6 @@
 [mypy-xxhash.*]
 ignore_missing_imports = True
 
-<<<<<<< HEAD
-[mypy-IPython.*]
-ignore_missing_imports = True
-
-[mypy-backoff.*]
-=======
 [mypy-ujson.*]
 ignore_missing_imports = True
 
@@ -62,5 +56,7 @@
 ignore_missing_imports = True
 
 [mypy-pkg_resources.*]
->>>>>>> 57d71451
+ignore_missing_imports = True
+
+[mypy-backoff.*]
 ignore_missing_imports = True