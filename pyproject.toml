[tool.poetry]
name = "ampel-core"
<<<<<<< HEAD
version = "0.9.0"
=======
version = "0.8.8a4"
>>>>>>> d5e60558
description = "Alice in Modular Provenance-Enabled Land"
authors = ["Valery Brinnel"]
maintainers = ["Jakob van Santen <jakob.van.santen@desy.de>"]
license = "BSD-3-Clause"
readme = "README.md"
homepage = "https://ampelproject.github.io"
repository = "https://github.com/AmpelProject/Ampel-core"
documentation = "https://ampelproject.github.io/Ampel-core"
classifiers = [
    "Development Status :: 4 - Beta",
    "Intended Audience :: Science/Research",
    "Topic :: Scientific/Engineering :: Information Analysis",
    "Typing :: Typed",
]
packages = [{include = "ampel"}]
include = [
    'conf/*/*.json',
    'conf/*/*/*.json',
    'conf/*/*.yaml',
    'conf/*/*/*.yaml',
    'conf/*/*.yml',
    'conf/*/*/*.yml',
]

[tool.poetry.scripts]
ampel-controller = 'ampel.core.AmpelController:AmpelController.main'
ampel-db = 'ampel.db.AmpelDB:main'
ampel = 'ampel.cli.main:main'

[tool.poetry.plugins.cli]
'job_Run_schema_file(s)' = 'ampel.cli.JobCommand'
'process_Run_single_task' = 'ampel.cli.ProcessCommand'
'run_Run_selected_process(es)_from_config' = 'ampel.cli.RunCommand'
'log_Select,_format_and_either_view_(tail_mode_available)_or_save_logs' = 'ampel.cli.LogCommand'
'view_Select,_load_and_save_fresh_"ampel_views"' = 'ampel.cli.ViewCommand'
'db_Initialize,_dump,_delete_specific_databases_or_collections' = 'ampel.cli.DBCommand'
'config_Build_or_update_config._Fetch_or_append_config_elements' = 'ampel.cli.ConfigCommand'
#'start_Run_ampel_continuously._Processes_are_scheduled_according_to_config' = 'ampel.cli.StartCommand'
't2_Match_and_either_reset_or_view_raw_t2_documents' = 'ampel.cli.T2Command'
'buffer_Match_and_view_or_save_ampel_buffers' = 'ampel.cli.BufferCommand'
'event_Show_events_information' = 'ampel.cli.EventCommand'

[tool.poetry.dependencies]
ampel-interface = {version = "^0.9.0"}
python = ">=3.10,<3.12"
pymongo = "^4.0"
pydantic = "^1.9.0"
sjcl = "^0.2.1"
schedule = "^1.0.0"
yq = "^3.0.0"
prometheus-client = ">=0.16,<0.17"
xxhash = "^3.0.0"
psutil = "^5.8.0"
appdirs = "^1.4.4"
requests = "^2.0"
fastapi = {version = ">=0.95,<0.96", optional = true}
uvicorn = {version = ">=0.21.1,<0.22.0", optional = true, extras = ["standard"]}
Sphinx = {version = ">=7.0.1,<7.1.0", optional = true}
sphinx-press-theme = {version = ">=0.5.1,<0.9.0", optional = true}
sphinx-autodoc-typehints = {version = "^1.11.1", optional = true}
tomlkit = {version = "^0.11.0", optional = true}
slack-sdk = {version = "^3.18.1", optional = true}

[tool.poetry.dev-dependencies]
<<<<<<< HEAD
pytest = "^7.3.1"
pytest-cov = "^4.1.0"
mypy = "^1.3.0"
pytest-asyncio = "^0.21.0"
pytest-mock = "^3.10.0"
mongomock = "^4.1.2"
httpx = "^0.24.1"
=======
pytest = "^7.4.2"
pytest-cov = "^4.1.0"
mypy = "^1.5.1"
pytest-asyncio = "^0.21.1"
pytest-mock = "^3.11.1"
mongomock = "^4.1.2"
httpx = "^0.25.0"
>>>>>>> d5e60558
types-setuptools = "^65.1.0"
types-PyYAML = "^6.0.12"

[tool.poetry.extras]
server = ["fastapi", "uvicorn"]
docs = ["Sphinx", "sphinx-press-theme", "sphinx-autodoc-typehints", "tomlkit"]
slack = ["slack_sdk"]

[tool.poetry.group.dev.dependencies]
types-requests = "^2.28.11.15"

[tool.isort]
profile = "black"

[build-system]
requires = ["poetry-core>=1.0.0", "setuptools>=40.8.0"]
build-backend = "poetry.core.masonry.api"<|MERGE_RESOLUTION|>--- conflicted
+++ resolved
@@ -1,10 +1,6 @@
 [tool.poetry]
 name = "ampel-core"
-<<<<<<< HEAD
 version = "0.9.0"
-=======
-version = "0.8.8a4"
->>>>>>> d5e60558
 description = "Alice in Modular Provenance-Enabled Land"
 authors = ["Valery Brinnel"]
 maintainers = ["Jakob van Santen <jakob.van.santen@desy.de>"]
@@ -69,15 +65,6 @@
 slack-sdk = {version = "^3.18.1", optional = true}
 
 [tool.poetry.dev-dependencies]
-<<<<<<< HEAD
-pytest = "^7.3.1"
-pytest-cov = "^4.1.0"
-mypy = "^1.3.0"
-pytest-asyncio = "^0.21.0"
-pytest-mock = "^3.10.0"
-mongomock = "^4.1.2"
-httpx = "^0.24.1"
-=======
 pytest = "^7.4.2"
 pytest-cov = "^4.1.0"
 mypy = "^1.5.1"
@@ -85,7 +72,6 @@
 pytest-mock = "^3.11.1"
 mongomock = "^4.1.2"
 httpx = "^0.25.0"
->>>>>>> d5e60558
 types-setuptools = "^65.1.0"
 types-PyYAML = "^6.0.12"
 
