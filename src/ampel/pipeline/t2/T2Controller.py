--- conflicted
+++ resolved
@@ -4,7 +4,7 @@
 # License           : BSD-3-Clause
 # Author            : vb <vbrinnel@physik.hu-berlin.de>
 # Date              : 25.01.2018
-# Last Modified Date: 24.05.2019
+# Last Modified Date: 13.08.2019
 # Last Modified By  : vb <vbrinnel@physik.hu-berlin.de>
 
 import logging, sys, multiprocessing, schedule
@@ -43,49 +43,20 @@
 			self.schedule_executor()
 
 
-<<<<<<< HEAD
 	def schedule_executor(
 		self, t2_units=None, run_state=T2RunStates.TO_RUN, 
 		doc_limit=None, check_interval=10, log_level=logging.DEBUG
 	):
-=======
-	def process_new_docs(self, raise_exc=False):
->>>>>>> bcc84158
 		"""
 		:param int check_interval: check interval in seconds. 
 		If None, the created executor is not scheduled for 
 		execution but it is added to self.executors
 		"""
-<<<<<<< HEAD
-=======
-		batch = 0
-		while True:
-			# Process t2_docs
-			chunk = self.process_docs(self._fetch_new_docs(), raise_exc)
-			batch += chunk
-			if chunk == 0:
-				break
-
-		# Update heartbeat if no result
-		if batch == 0:
-			self.col_beacon.update_one(
-				{'_id': "t2Controller"}, 
-				{'$set': {'dt': time()}}
-			)
->>>>>>> bcc84158
 
 		dict_key = "%s%s" % (AmpelUtils.to_set(t2_units), T2RunStates.TO_RUN)
 
-<<<<<<< HEAD
 		if dict_key in self.executors:
 			schedule.clear(dict_key)
-=======
-	def process_docs(self, cursor, raise_exc=False):
-		"""
-		cursor: mongodb cursor
-		Return: nothing
-		"""
->>>>>>> bcc84158
 
 		self.executors[dict_key] = T2Executor(
 			t2_units=t2_units, 
@@ -126,151 +97,11 @@
 		print("MP executor scheduled")
 
 
-<<<<<<< HEAD
 	def create_mp_process(
 		self, t2_units=None, run_state=T2RunStates.TO_RUN, 
 		doc_limit=None, log_level=logging.DEBUG,
 		join=True, stop_when_exhausted=False
 	):
-=======
-			# Load ampel.base.LightCurve instance
-			lc = lcl.load_from_db(
-				t2_doc['tranId'], t2_doc['compId']
-			)
-			assert lc is not None
-
-			# Run t2
-			before_run = time()
-			try:
-				ret = t2_instances[t2_unit_id].run(
-					lc, (
-						self.t2_run_config[run_config_id]['parameters'].copy()
-						if self.t2_run_config[run_config_id] is not None
-						else None
-					)
-				)
-			except Exception as e:
-				# Record any uncaught exceptions in troubles collection.
-				if raise_exc:
-					raise
-				ret = T2RunStates.EXCEPTION
-				LoggingUtils.report_exception(
-					self.logger, e, tier=2, run_id=db_logging_handler.get_run_id(), info={
-						'unit': t2_unit_id,
-						'runConfig': run_config_id,
-						't2Doc': t2_doc['_id']
-					}
-				)
-
-			# Used as timestamp and to compute duration below (using before_run)
-			now = time()
-			inow = int(now)
-
-			try: 
-
-				# T2 units can return a T2RunStates flag rather than a dict instance
-				# for example: T2RunStates.EXCEPTION, T2RunStates.BAD_CONFIG, ...
-				if isinstance(ret, T2RunStates):
-
-					self.logger.error("T2 unit returned %s" % ret)
-
-					self.col_blend.update_one(
-						{
-							"_id": t2_doc['_id']
-						},
-						{
-							'$push': {
-								"results": {
-									'versions': self.versions[t2_unit_id],
-									'dt': inow,
-									'duration': round(now - before_run,3),
-									'runId': db_logging_handler.get_run_id(),
-									'error': ret.value
-								}
-							},
-							'$set': {
-								'runState': ret.value
-							}
-						}
-					)
-
-				else:
-
-					self.logger.debug("Saving dict returned by T2 unit")
-
-					self.col_blend.update_one(
-						{
-							"_id": t2_doc['_id']
-						},
-						{
-							'$push': {
-								"results": {
-									'versions': self.versions[t2_unit_id],
-									'dt': inow,
-									'duration': round(now - before_run,3),
-									'runId': db_logging_handler.get_run_id(),
-									'output': ret
-								}
-							},
-							'$set': {
-								# pylint: disable=no-member
-								'runState': T2RunStates.COMPLETED.value
-							}
-						}
-					)
-
-			except Exception as e: 
-				# TODO add error flag to Job and Transient
-				LoggingUtils.report_exception(
-					self.logger, e, tier=2, 
-					run_id=db_logging_handler.get_run_id(), 
-					info={'t2UnitId': t2_unit_id, 'tranId': t2_doc['tranId']}
-				)
-
-			try: 
-
-				self.col_tran.update_one(
-					{
-						"_id": t2_doc['tranId']
-					},
-					{
-						"$max": {
-							"modified.%s" % chan: inow for chan in t2_doc['channels']
-						},
-						"$push": {
-							"journal": {
-								'tier': 2,
-								'dt': inow,
-								'unit': t2_unit_id,
-								'success': int(not isinstance(ret, T2RunStates)),
-								'channels': t2_doc['channels'],
-								'runId': db_logging_handler.get_run_id()
-							}
-						}
-					}
-				)
-
-			except Exception as e: 
-				# TODO add error flag to Job and Transient
-				LoggingUtils.report_exception(
-					self.logger, e, tier=2, 
-					run_id=db_logging_handler.get_run_id(), 
-					info={'t2UnitId': t2_unit_id, 'tranId': t2_doc['tranId']}
-				)
-
-			# Take batch_size reqs into consideration
-			if counter > self.batch_size:
-				break
-
-
-		# Remove DB logging handler
-		db_logging_handler.flush()
-		self.logger.removeHandler(db_logging_handler)
-		return counter
-
-
-	def load_run_config(self, run_config_id):
->>>>>>> bcc84158
 		"""
 		"""
 
@@ -339,7 +170,6 @@
 	parser = AmpelArgumentParser()
 	parser.add_argument('-v', '--verbose', default=False, action="store_true")
 	parser.add_argument('--units', default=None, nargs='+', help='T2 units to run')
-<<<<<<< HEAD
 	parser.add_argument(
 		'--interval', default=10, type=int, 
 		help='Seconds to wait between database polls. If < 0, exit after one poll'
@@ -348,11 +178,8 @@
 		'--batch-size', default=200, type=int, 
 		help='Process this many T2 docs at a time'
 	)
-=======
-	parser.add_argument('--interval', default=10, type=int, help='Seconds to wait between database polls. If < 0, exit after one poll')
-	parser.add_argument('--batch-size', default=200, type=int, help='Process this many T2 docs at a time')
+
 	parser.add_argument('--raise-exc', default=False, action="store_true", help='Raise exceptions immediately instead of logging')
->>>>>>> bcc84158
 	
 	parser.require_resource('mongo', ['writer', 'logger'])
 	# partially parse command line to get config
@@ -372,16 +199,12 @@
 	)
 
 	if not opts.verbose:
-<<<<<<< HEAD
 		controller.executors[0].logger.quieten_console()
 
 	controller.executors[0].process_docs(
-		limit=opts.batch_size
-	)
-
-=======
-		controller.logger.quieten_console()
-	controller.process_new_docs(raise_exc=opts.raise_exc)
->>>>>>> bcc84158
+		limit=opts.batch_size,
+		raise_exc=opts.raise_exc
+	)
+
 	if opts.interval >= 0:
 		controller.run()