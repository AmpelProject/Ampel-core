#!/usr/bin/env python
# -*- coding: utf-8 -*-
# File              : ampel/pipeline/t3/T3Job.py
# License           : BSD-3-Clause
# Author            : vb <vbrinnel@physik.hu-berlin.de>
# Date              : 06.03.2018
# Last Modified Date: 11.06.2018
# Last Modified By  : vb <vbrinnel@physik.hu-berlin.de>

<<<<<<< HEAD
=======
from ampel.pipeline.common.AmpelUtils import AmpelUtils
>>>>>>> a668a8f6
from ampel.pipeline.t3.T3JobExecution import T3JobExecution
from multiprocessing import Process
from types import MappingProxyType
from functools import reduce

class T3Job:
	"""
	"""

	def __init__(self, job_name, job_doc, t3_task_instances):
		"""
		job_name: string
		job_doc: dict instance
		t3_task_instances: list of instances of ampel.pipeline.t3.T3Task
		"""

		self.job_name = job_name
		self.job_doc = job_doc
		self.t3_task_instances = t3_task_instances


	def get_tasks(self):
		""" 
		Returns the loaded tasks associated with this job
		"""
		return self.t3_task_instances


	def get_chunk(self):
		""" """
		return self.get_config('input.chunk')


	def get_config(self, param_name):
		""" """
<<<<<<< HEAD
		return reduce(MappingProxyType.get, param_name.split("."), self.job_doc)

=======
		return AmpelUtils.get_by_path(self.job_doc, param_name)
>>>>>>> a668a8f6

	def launch_t3_job(self):
		""" """
		proc = Process(target=self.run)
		proc.start()
	

	def run(self, central_db=None, logger=None):
		""" """
		T3JobExecution(self, logger).run_job(central_db)


	def schedule(self, scheduler):

		t3_job = None
		if self.get_config('schedule.mode') == "fixed_rate":

			scheduler.every(
				self.get_config('schedule.interval')
			).minutes.do(
				self.launch_t3_job
			)

		elif self.get_config('schedule.mode') == "fixed_time":

			scheduler.every().day.at(
				self.get_config('schedule.time')
			).do(
				self.launch_t3_job
			)<|MERGE_RESOLUTION|>--- conflicted
+++ resolved
@@ -4,13 +4,10 @@
 # License           : BSD-3-Clause
 # Author            : vb <vbrinnel@physik.hu-berlin.de>
 # Date              : 06.03.2018
-# Last Modified Date: 11.06.2018
+# Last Modified Date: 15.06.2018
 # Last Modified By  : vb <vbrinnel@physik.hu-berlin.de>
 
-<<<<<<< HEAD
-=======
 from ampel.pipeline.common.AmpelUtils import AmpelUtils
->>>>>>> a668a8f6
 from ampel.pipeline.t3.T3JobExecution import T3JobExecution
 from multiprocessing import Process
 from types import MappingProxyType
@@ -46,12 +43,8 @@
 
 	def get_config(self, param_name):
 		""" """
-<<<<<<< HEAD
-		return reduce(MappingProxyType.get, param_name.split("."), self.job_doc)
+		return AmpelUtils.get_by_path(self.job_doc, param_name)
 
-=======
-		return AmpelUtils.get_by_path(self.job_doc, param_name)
->>>>>>> a668a8f6
 
 	def launch_t3_job(self):
 		""" """
