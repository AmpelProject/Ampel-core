--- conflicted
+++ resolved
@@ -136,17 +136,12 @@
 		self._add(self.journal, entry, channels)
 
 
-<<<<<<< HEAD
-	# TODO: implement doc_selection filtering
 	def create_view(self, channels, doc_selection=None, t2_ids=None):
-=======
-	def create_view(self, channels, docs=None, t2_ids=None):
->>>>>>> bcc84158
-		"""
-		:param channels: channel ids
-		:type channels: Iterable[str], Iterable[int]
-		:param docs: optional set of docs to return 
-		:type docs: Iterable[Union[str,AlDocType]]
+		"""
+		:param channels: channel ids
+		:type channels: Iterable[str], Iterable[int]
+		:param doc_selection: optional set of docs to return 
+		:type doc_selection: Iterable[Union[str, AlDocType]]
 		:returns: instance of :py:class:`TransientView <ampel.base.TransientView>` or None
 		"""
 
@@ -179,13 +174,9 @@
 		# Channel was specificied (channels is actually a channel)
 		return self._create_one_view(channels, doc_selection, t2_ids)
 
-<<<<<<< HEAD
-
-	# TODO: implement doc_selection filtering
+
+
 	def _create_one_view(self, channel, doc_selection=None, t2_ids=None):
-=======
-	def _create_one_view(self, channel, docs=None, t2_ids=None):
->>>>>>> bcc84158
 		"""
 		:param channel: channel id 
 		:type channel: str, int
@@ -210,7 +201,7 @@
 			latest_state = self.latest_state[channel] if channel in self.latest_state else None
 
 		# Handles data permission
-		photopoints, upperlimits = self._get_photo(channel, docs)
+		photopoints, upperlimits = self._get_photo(channel, doc_selection)
 
 		return TransientView(
 			self.tran_id, self.tags, 
@@ -219,19 +210,24 @@
 				key=lambda k: k['dt']
 			), 
 			self.tran_names, latest_state, photopoints, upperlimits, 
-			tuple(self.compounds[channel]) if (channel in self.compounds and ((not docs) or AlDocType.COMPOUND in docs)) else None,
-			tuple(self.lightcurves[channel]) if (channel in self.lightcurves and ((not docs) or AlDocType.COMPOUND in docs)) else None,
-			tuple(self.science_records[channel]) if (channel in self.science_records and ((not docs) or AlDocType.T2RECORD in docs)) else None,
+			tuple(self.compounds[channel]) if (
+				channel in self.compounds and 
+				((not doc_selection) or AlDocType.COMPOUND in doc_selection)
+			) else None,
+			tuple(self.lightcurves[channel]) if (
+				channel in self.lightcurves and 
+				((not doc_selection) or AlDocType.COMPOUND in doc_selection)
+			) else None,
+			tuple(self.science_records[channel]) if (
+				channel in self.science_records and 
+				((not doc_selection) or AlDocType.T2RECORD in doc_selection)
+			) else None,
 			channel
 		)	
 
 
-<<<<<<< HEAD
-	# TODO: implement doc_selection filtering
+
 	def _create_multi_view(self, channels, doc_selection=None, t2_ids=None):
-=======
-	def _create_multi_view(self, channels, docs=None, t2_ids=None):
->>>>>>> bcc84158
 		"""
 		Important Note: to the unlucky future maintainer of this code:
 		The possibly encoded channel logic (see LogicSchemaUtils) is ignored by the projection. 
@@ -240,7 +236,7 @@
 		ScienceRecord for any channels of the chain will be included in the transient view.
 		Feel free to improve this if you consider it necessary.
 		The filtering done at the transient level performed in T3Job.process_tran_data() 
-		could be a good starting point. Over.
+		could be a good starting point.
 
 		:returns: instance of :py:class:`TransientView <ampel.base.TransientView>` or None
 		"""
@@ -254,7 +250,7 @@
 		all_comps = {
 			el.id: el for channel in AmpelUtils.iter(channels) if channel in self.compounds 
 			for el in self.compounds[channel]
-		} if ((not docs) or AlDocType.COMPOUND in docs) else {}
+		} if ((not doc_selection) or AlDocType.COMPOUND in doc_selection) else {}
 
 		# State operator was provided
 		if self.state in ["$latest", "$all"]:
@@ -281,14 +277,14 @@
 					entries.append(entry)
 
 		# Handles data permission
-		photopoints, upperlimits = self._get_photo(channels, docs)
+		photopoints, upperlimits = self._get_photo(channels, doc_selection)
 
 		return TransientView(
 			self.tran_id, self.tags, sorted(entries, key=lambda k: k['dt']), 
 			self.tran_names, latest_state, photopoints, upperlimits, 
 			tuple(all_comps.values()),
-			self._get_combined_elements(self.lightcurves, channels) if ((not docs) or AlDocType.COMPOUND in docs) else None,
-			self._get_combined_elements(self.science_records, channels) if ((not docs) or AlDocType.T2RECORD in docs) else None,
+			self._get_combined_elements(self.lightcurves, channels) if ((not doc_selection) or AlDocType.COMPOUND in doc_selection) else None,
+			self._get_combined_elements(self.science_records, channels) if ((not doc_selection) or AlDocType.T2RECORD in doc_selection) else None,
 			tuple(self.channels & set(channels))
 		)
 
@@ -323,7 +319,7 @@
 			return tuple({id(k): k for k in elements}.values())
 
 
-	def _get_photo(self, channels, docs=None):
+	def _get_photo(self, channels, doc_selection=None):
 		""" """
 
 		# no photometric info were requested / loaded
@@ -334,7 +330,7 @@
 		# The caller should have specified a channel 
 		# if data access policies were to be applied
 		if channels is None:
-			return tuple(self.photopoints) if ((not docs) or AlDocType.PHOTOPOINT in docs) else None, tuple(self.upperlimits) if ((not docs) or AlDocType.UPPERLIMIT in docs) else None
+			return tuple(self.photopoints) if ((not doc_selection) or AlDocType.PHOTOPOINT in doc_selection) else None, tuple(self.upperlimits) if ((not doc_selection) or AlDocType.UPPERLIMIT in doc_selection) else None
 
 		# Past this point, regardless of how many channel info we have (one is enough) 
 		# we have to check permissions (db results contain all pps/uls, 
@@ -345,33 +341,22 @@
 		uls = set()
 
 		for channel in AmpelUtils.iter(channels):
-<<<<<<< HEAD
 
 			for Controller in TransientData.data_access_controllers:
 
-				pps.update(
-					Controller.get_photodata(
-						channel, self.photopoints
+				if (not doc_selection) or AlDocType.PHOTOPOINT in doc_selection:
+					pps.update(
+						Controller.get_photodata(
+							channel, self.photopoints
+						)
 					)
-				)
-
-				uls.update(
-					Controller.get_photodata(
-						channel, self.upperlimits
+
+				if (not doc_selection) or AlDocType.UPPERLIMIT in doc_selection:
+					uls.update(
+						Controller.get_photodata(
+							channel, self.upperlimits
+						)
 					)
-				)
-=======
-			if channel not in TransientData.pdams:
-				try:
-					TransientData.pdams[channel] =  PhotoDataAccessManager(channel)
-				except ValueError:
-					# channel was defined in the past, but is no longer
-					continue
-			if (not docs) or AlDocType.PHOTOPOINT in docs:
-				pps.update(TransientData.pdams[channel].get_photopoints(self.photopoints))
-			if (not docs) or AlDocType.UPPERLIMIT in docs:
-				uls.update(TransientData.pdams[channel].get_upperlimits(self.upperlimits))
->>>>>>> bcc84158
 
 		# Return pps / uls for given combination of channels.
 		# Example for single source ZTF:
