--- conflicted
+++ resolved
@@ -59,15 +59,10 @@
 			* if key is provided since only parts of the global config follow given schemas
 		"""
 		if cls._global_config is None:
-<<<<<<< HEAD
 			# try to auto initialize
 			cls._auto_initialize()
 			if cls._global_config is None:
-				raise ValueError("Ampel global config not set")
-=======
-			# TODO: try to load local 'ampel.conf' file ?
-			raise RuntimeError("Ampel global config not set")
->>>>>>> ef5d5664
+				raise RuntimeError("Ampel global config not set")
 
 		if key is None:
 			return cls._global_config
@@ -78,10 +73,12 @@
 			
 		return sub_conf if (validate is None or cls.is_frozen()) else validate(sub_conf)
 
+
 	@classmethod
 	def reset(cls):
 		cls._global_config = None
 	
+
 	@classmethod
 	def set_config(cls, config):
 		""" """
